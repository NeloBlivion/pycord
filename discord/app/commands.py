"""
The MIT License (MIT)

Copyright (c) 2021-present Pycord Development

Permission is hereby granted, free of charge, to any person obtaining a
copy of this software and associated documentation files (the "Software"),
to deal in the Software without restriction, including without limitation
the rights to use, copy, modify, merge, publish, distribute, sublicense,
and/or sell copies of the Software, and to permit persons to whom the
Software is furnished to do so, subject to the following conditions:

The above copyright notice and this permission notice shall be included in
all copies or substantial portions of the Software.

THE SOFTWARE IS PROVIDED "AS IS", WITHOUT WARRANTY OF ANY KIND, EXPRESS
OR IMPLIED, INCLUDING BUT NOT LIMITED TO THE WARRANTIES OF MERCHANTABILITY,
FITNESS FOR A PARTICULAR PURPOSE AND NONINFRINGEMENT. IN NO EVENT SHALL THE
AUTHORS OR COPYRIGHT HOLDERS BE LIABLE FOR ANY CLAIM, DAMAGES OR OTHER
LIABILITY, WHETHER IN AN ACTION OF CONTRACT, TORT OR OTHERWISE, ARISING
FROM, OUT OF OR IN CONNECTION WITH THE SOFTWARE OR THE USE OR OTHER
DEALINGS IN THE SOFTWARE.
"""

from __future__ import annotations

import asyncio
import functools
import inspect
from collections import OrderedDict
from typing import Any, Callable, Dict, List, Optional, Union

from ..enums import SlashCommandOptionType
from ..member import Member
from ..user import User
from ..message import Message
from .context import InteractionContext
from ..utils import find, get_or_fetch, async_all
from ..errors import DiscordException, NotFound, ValidationError, ClientException
from .errors import ApplicationCommandError, CheckFailure, ApplicationCommandInvokeError

__all__ = (
    "ApplicationCommand",
    "SlashCommand",
    "Option",
    "OptionChoice",
    "option",
    "SubCommandGroup",
    "ContextMenuCommand",
    "UserCommand",
    "MessageCommand",
)

def wrap_callback(coro):
    @functools.wraps(coro)
    async def wrapped(*args, **kwargs):
        try:
            ret = await coro(*args, **kwargs)
        except ApplicationCommandError:
            raise
        except asyncio.CancelledError:
            return
        except Exception as exc:
            raise ApplicationCommandInvokeError(exc) from exc
        return ret
    return wrapped

def hooked_wrapped_callback(command, ctx, coro):
    @functools.wraps(coro)
    async def wrapped(arg):
        try:
            ret = await coro(arg)
        except ApplicationCommandError:
            raise
        except asyncio.CancelledError:
            return
        except Exception as exc:
            raise ApplicationCommandInvokeError(exc) from exc
        finally:
            await command.call_after_hooks(ctx)
        return ret
    return wrapped

class ApplicationCommand:
    def __repr__(self):
        return f"<discord.app.commands.{self.__class__.__name__} name={self.name}>"

    def __eq__(self, other):
        return isinstance(other, self.__class__)

    async def prepare(self, ctx: InteractionContext) -> None:
        # This should be same across all 3 types
        ctx.command = self

        if not await self.can_run(ctx):
            raise CheckFailure(f'The check functions for the command {self.name} failed')

        # TODO: Add cooldown

        await self.call_before_hooks(ctx)
        pass

    async def invoke(self, ctx: InteractionContext) -> None:
        await self.prepare(ctx)

        injected = hooked_wrapped_callback(self, ctx, self._invoke)
        await injected(ctx)

    async def can_run(self, ctx: InteractionContext) -> bool:

        if not await ctx.bot.can_run(ctx):
            raise CheckFailure(f'The global check functions for command {self.name} failed.')

        predicates = self.checks
        if not predicates:
            # since we have no checks, then we just return True.
            return True

        return await async_all(predicate(ctx) for predicate in predicates) # type: ignore    
    
    async def dispatch_error(self, ctx: InteractionContext, error: Exception) -> None:
        ctx.command_failed = True
        cog = self.cog
        try:
            coro = self.on_error
        except AttributeError:
            pass
        else:
            injected = wrap_callback(coro)
            if cog is not None:
                await injected(cog, ctx, error)
            else:
                await injected(ctx, error)

        try:
            if cog is not None:
                local = cog.__class__._get_overridden_method(cog.cog_command_error)
                if local is not None:
                    wrapped = wrap_callback(local)
                    await wrapped(ctx, error)
        finally:
            ctx.bot.dispatch('application_command_error', ctx, error)

    def _get_signature_parameters(self):
        return OrderedDict(inspect.signature(self.callback).parameters)

    def error(self, coro):
        """A decorator that registers a coroutine as a local error handler.

        A local error handler is an :func:`.on_command_error` event limited to
        a single command. However, the :func:`.on_command_error` is still
        invoked afterwards as the catch-all.

        Parameters
        -----------
        coro: :ref:`coroutine <coroutine>`
            The coroutine to register as the local error handler.

        Raises
        -------
        TypeError
            The coroutine passed is not actually a coroutine.
        """

        if not asyncio.iscoroutinefunction(coro):
            raise TypeError('The error handler must be a coroutine.')

        self.on_error = coro
        return coro

    def has_error_handler(self) -> bool:
        """:class:`bool`: Checks whether the command has an error handler registered.
        """
        return hasattr(self, 'on_error')

    def before_invoke(self, coro):
        """A decorator that registers a coroutine as a pre-invoke hook.
        A pre-invoke hook is called directly before the command is
        called. This makes it a useful function to set up database
        connections or any type of set up required.
        This pre-invoke hook takes a sole parameter, a :class:`.Context`.
        See :meth:`.Bot.before_invoke` for more info.
        Parameters
        -----------
        coro: :ref:`coroutine <coroutine>`
            The coroutine to register as the pre-invoke hook.
        Raises
        -------
        TypeError
            The coroutine passed is not actually a coroutine.
        """
        if not asyncio.iscoroutinefunction(coro):
            raise TypeError('The pre-invoke hook must be a coroutine.')

        self._before_invoke = coro
        return coro

    def after_invoke(self, coro):
        """A decorator that registers a coroutine as a post-invoke hook.
        A post-invoke hook is called directly after the command is
        called. This makes it a useful function to clean-up database
        connections or any type of clean up required.
        This post-invoke hook takes a sole parameter, a :class:`.Context`.
        See :meth:`.Bot.after_invoke` for more info.
        Parameters
        -----------
        coro: :ref:`coroutine <coroutine>`
            The coroutine to register as the post-invoke hook.
        Raises
        -------
        TypeError
            The coroutine passed is not actually a coroutine.
        """
        if not asyncio.iscoroutinefunction(coro):
            raise TypeError('The post-invoke hook must be a coroutine.')

        self._after_invoke = coro
        return coro

    async def call_before_hooks(self, ctx: InteractionContext) -> None:
        # now that we're done preparing we can call the pre-command hooks
        # first, call the command local hook:
        cog = self.cog
        if self._before_invoke is not None:
            # should be cog if @commands.before_invoke is used
            instance = getattr(self._before_invoke, '__self__', cog)
            # __self__ only exists for methods, not functions
            # however, if @command.before_invoke is used, it will be a function
            if instance:
                await self._before_invoke(instance, ctx)  # type: ignore
            else:
                await self._before_invoke(ctx)  # type: ignore

        # call the cog local hook if applicable:
        if cog is not None:
            hook = cog.__class__._get_overridden_method(cog.cog_before_invoke)
            if hook is not None:
                await hook(ctx)

        # call the bot global hook if necessary
        hook = ctx.bot._before_invoke
        if hook is not None:
            await hook(ctx)

    async def call_after_hooks(self, ctx: InteractionContext) -> None:
        cog = self.cog
        if self._after_invoke is not None:
            instance = getattr(self._after_invoke, '__self__', cog)
            if instance:
                await self._after_invoke(instance, ctx)  # type: ignore
            else:
                await self._after_invoke(ctx)  # type: ignore

        # call the cog local hook if applicable:
        if cog is not None:
            hook = cog.__class__._get_overridden_method(cog.cog_after_invoke)
            if hook is not None:
                await hook(ctx)

        hook = ctx.bot._after_invoke
        if hook is not None:
            await hook(ctx)

class SlashCommand(ApplicationCommand):
    type = 1

    def __new__(cls, *args, **kwargs) -> SlashCommand:
        self = super().__new__(cls)

        self.__original_kwargs__ = kwargs.copy()
        return self

    def __init__(self, func: Callable, *args, **kwargs) -> None:
        if not asyncio.iscoroutinefunction(func):
            raise TypeError("Callback must be a coroutine.")
        self.callback = func

        self.guild_ids: Optional[List[int]] = kwargs.get("guild_ids", None)

        name = kwargs.get("name") or func.__name__
        validate_chat_input_name(name)
        self.name: str = name

        description = kwargs.get("description") or (
            inspect.cleandoc(func.__doc__).splitlines()[0]
            if func.__doc__ is not None
            else "No description provided"
        )
        validate_chat_input_description(description)
        self.description: str = description
        self.is_subcommand: bool = False
        self.cog = None

        params = self._get_signature_parameters()
        self.options = self.parse_options(params)

        try:
            checks = func.__commands_checks__
            checks.reverse()
        except AttributeError:
            checks = kwargs.get('checks', [])

        self.checks = checks

        self._before_invoke = None
        self._after_invoke = None
        

    def parse_options(self, params) -> List[Option]:
        params = iter(params.items())
        final_options = []

        if self.cog is not None:
            # we have 'self' as the first parameter so just advance
            # the iterator and resume parsing
            try:
                next(params)
            except StopIteration:
                raise ClientException(
                    f'Callback for {self.name} command is missing "self" parameter.'
                )

        # next we have the 'ctx' as the next parameter
        try:
            next(params)
        except StopIteration:
            raise ClientException(
                f'Callback for {self.name} command is missing "ctx" parameter.'
            )

        final_options = []

        for p_name, p_obj in params:

            option = p_obj.annotation
            if option == inspect.Parameter.empty:
                option = str

            if self._is_typing_optional(option):
                option = Option(
                    option.__args__[0], "No description provided", required=False
                )

            if not isinstance(option, Option):
                option = Option(option, "No description provided")
                if p_obj.default != inspect.Parameter.empty:
                    option.required = False

            option.default = option.default or p_obj.default

            if option.default == inspect.Parameter.empty:
                option.default = None

            if option.name is None:
                option.name = p_name

            final_options.append(option)

        return final_options

    def _is_typing_optional(self, annotation):
        return getattr(annotation, "__origin__", None) is Union and type(None) in annotation.__args__  # type: ignore

    def to_dict(self) -> Dict:
        as_dict = {
            "name": self.name,
            "description": self.description,
            "options": [o.to_dict() for o in self.options],
        }
        if self.is_subcommand:
            as_dict["type"] = SlashCommandOptionType.sub_command.value

        return as_dict

    def __eq__(self, other) -> bool:
        return (
            isinstance(other, SlashCommand)
            and other.name == self.name
            and other.description == self.description
        )

    async def _invoke(self, ctx: InteractionContext) -> None:
        # TODO: Parse the args better, apply custom converters etc.
        kwargs = {}
        for arg in ctx.interaction.data.get("options", []):
            op = find(lambda x: x.name == arg["name"], self.options)
            arg = arg["value"]

            # Checks if input_type is user, role or channel
            if (
                SlashCommandOptionType.user.value
                <= op.input_type.value
                <= SlashCommandOptionType.role.value
            ):
                name = "member" if op.input_type.name == "user" else op.input_type.name
                arg = await get_or_fetch(ctx.guild, name, int(arg))

            elif op.input_type == SlashCommandOptionType.mentionable:
                try:
                    arg = await get_or_fetch(ctx.guild, "member", int(arg))
                except NotFound:
                    arg = await get_or_fetch(ctx.guild, "role", int(arg))

            kwargs[op.name] = arg

        for o in self.options:
            if o.name not in kwargs:
                kwargs[o.name] = o.default
        await self.callback(ctx, **kwargs)
    
    def copy(self):
        """Creates a copy of this command.

        Returns
        --------
        :class:`SlashCommand`
            A new instance of this command.
        """
        ret = self.__class__(self.callback, **self.__original_kwargs__)
        return self._ensure_assignment_on_copy(ret)

    def _ensure_assignment_on_copy(self, other):
        other._before_invoke = self._before_invoke
        other._after_invoke = self._after_invoke
        if self.checks != other.checks:
            other.checks = self.checks.copy()
        if self._buckets.valid and not other._buckets.valid:
            other._buckets = self._buckets.copy()
        if self._max_concurrency != other._max_concurrency:
            # _max_concurrency won't be None at this point
            other._max_concurrency = self._max_concurrency.copy()  # type: ignore

        try:
            other.on_error = self.on_error
        except AttributeError:
            pass
        return other

    def _update_copy(self, kwargs: Dict[str, Any]):
        if kwargs:
            kw = kwargs.copy()
            kw.update(self.__original_kwargs__)
            copy = self.__class__(self.callback, **kw)
            return self._ensure_assignment_on_copy(copy)
        else:
            return self.copy()

class Option:
    def __init__(
        self, input_type: SlashCommandOptionType, /, description = None,**kwargs
    ) -> None:
        self.name: Optional[str] = kwargs.pop("name", None)
        self.description = description or "No description provided"
        if not isinstance(input_type, SlashCommandOptionType):
            input_type = SlashCommandOptionType.from_datatype(input_type)
        self.input_type = input_type
        self.required: bool = kwargs.pop("required", True)
        self.choices: List[OptionChoice] = [
            o if isinstance(o, OptionChoice) else OptionChoice(o)
            for o in kwargs.pop("choices", list())
        ]
        self.default = kwargs.pop("default", None)

    def to_dict(self) -> Dict:
        return {
            "name": self.name,
            "description": self.description,
            "type": self.input_type.value,
            "required": self.required,
            "choices": [c.to_dict() for c in self.choices],
        }

    def __repr__(self):
        return f"<discord.app.commands.{self.__class__.__name__} name={self.name}>"


class OptionChoice:
    def __init__(self, name: str, value: Optional[Union[str, int, float]] = None):
        self.name = name
        self.value = value or name

    def to_dict(self) -> Dict[str, Union[str, int, float]]:
        return {"name": self.name, "value": self.value}

def option(name, type, **kwargs):
    """A decorator that can be used instead of typehinting Option"""
    def decor(func):
        func.__annotations__[name] = Option(type, **kwargs)
        return func
    return decor

class SubCommandGroup(ApplicationCommand, Option):
    type = 1

    def __new__(cls, *args, **kwargs) -> SubCommandGroup:
        self = super().__new__(cls)

        self.__original_kwargs__ = kwargs.copy()
        return self

    def __init__(
        self,
        name: str,
        description: str,
        guild_ids: Optional[List[int]] = None,
        parent_group: Optional[SubCommandGroup] = None,
    ) -> None:
        validate_chat_input_name(name)
        validate_chat_input_description(description)
        super().__init__(
            SlashCommandOptionType.sub_command_group,
            name=name,
            description=description,
        )
        self.subcommands: List[Union[SlashCommand, SubCommandGroup]] = []
        self.guild_ids = guild_ids
        self.parent_group = parent_group
        self.checks = []

        self._before_invoke = None
        self._after_invoke = None
        self.cog = None

    def to_dict(self) -> Dict:
        as_dict = {
            "name": self.name,
            "description": self.description,
            "options": [c.to_dict() for c in self.subcommands],
        }

        if self.parent_group is not None:
            as_dict["type"] = self.input_type.value

        return as_dict

    def command(self, **kwargs) -> SlashCommand:
        def wrap(func) -> SlashCommand:
            command = SlashCommand(func, **kwargs)
            command.is_subcommand = True
            self.subcommands.append(command)
            return command

        return wrap

    def command_group(self, name, description) -> SubCommandGroup:
        if self.parent_group is not None:
            # TODO: Improve this error message
            raise Exception("Subcommands can only be nested once")

        sub_command_group = SubCommandGroup(name, description, parent_group=self)
        self.subcommands.append(sub_command_group)
        return sub_command_group

    async def _invoke(self, ctx: InteractionContext) -> None:
        option = ctx.interaction.data["options"][0]
        command = find(lambda x: x.name == option["name"], self.subcommands)
        ctx.interaction.data = option
        await command.invoke(ctx)

class ContextMenuCommand(ApplicationCommand):
    def __new__(cls, *args, **kwargs) -> ContextMenuCommand:
        self = super().__new__(cls)

        self.__original_kwargs__ = kwargs.copy()
        return self

    def __init__(self, func: Callable, *args, **kwargs) -> None:
        if not asyncio.iscoroutinefunction(func):
            raise TypeError("Callback must be a coroutine.")
        self.callback = func

        self.guild_ids: Optional[List[int]] = kwargs.get("guild_ids", None)

        # Discord API doesn't support setting descriptions for User commands
        # so it must be empty
        self.description = ""
        self.name: str = kwargs.pop("name", func.__name__)
        if not isinstance(self.name, str):
            raise TypeError("Name of a command must be a string.")

        self.cog = None

        try:
            checks = func.__commands_checks__
            checks.reverse()
        except AttributeError:
            checks = kwargs.get('checks', [])

        self.checks = checks
        self._before_invoke = None
        self._after_invoke = None
        
        self.validate_parameters()

    def validate_parameters(self):
        params = iter(self._get_signature_parameters().items())
        if self.cog is not None:
            # we have 'self' as the first parameter so just advance
            # the iterator and resume parsing
            try:
                next(params)
            except StopIteration:
                raise ClientException(
                    f'Callback for {self.name} command is missing "self" parameter.'
                )

        # next we have the 'ctx' as the next parameter
        try:
            next(params)
        except StopIteration:
            raise ClientException(
                f'Callback for {self.name} command is missing "ctx" parameter.'
            )

        # next we have the 'user/message' as the next parameter
        try:
            next(params)
        except StopIteration:
            cmd = "user" if type(self) == UserCommand else "message"
            raise ClientException(
                f'Callback for {self.name} command is missing "{cmd}" parameter.'
            )

        # next there should be no more parameters
        try:
            next(params)
            raise ClientException(
                f"Callback for {self.name} command has too many parameters."
            )
        except StopIteration:
            pass

    def to_dict(self) -> Dict[str, Union[str, int]]:
        return {"name": self.name, "description": self.description, "type": self.type}


class UserCommand(ContextMenuCommand):
    type = 2

    def __new__(cls, *args, **kwargs) -> UserCommand:
        self = super().__new__(cls)

        self.__original_kwargs__ = kwargs.copy()
        return self

    async def _invoke(self, ctx: InteractionContext) -> None:
        if "members" not in ctx.interaction.data["resolved"]:
            _data = ctx.interaction.data["resolved"]["users"]
            for i, v in _data.items():
                v["id"] = int(i)
                user = v
            target = User(state=ctx.interaction._state, data=user)
        else:
            _data = ctx.interaction.data["resolved"]["members"]
            for i, v in _data.items():
                v["id"] = int(i)
                member = v
            _data = ctx.interaction.data["resolved"]["users"]
            for i, v in _data.items():
                v["id"] = int(i)
                user = v
            member["user"] = user
            target = Member(
                data=member,
                guild=ctx.interaction._state._get_guild(ctx.interaction.guild_id),
                state=ctx.interaction._state,
            )
        await self.callback(ctx, target)
    
    def copy(self):
        """Creates a copy of this command.

        Returns
        --------
        :class:`UserCommand`
            A new instance of this command.
        """
        ret = self.__class__(self.callback, **self.__original_kwargs__)
        return self._ensure_assignment_on_copy(ret)

    def _ensure_assignment_on_copy(self, other):
        other._before_invoke = self._before_invoke
        other._after_invoke = self._after_invoke
        if self.checks != other.checks:
            other.checks = self.checks.copy()
        if self._buckets.valid and not other._buckets.valid:
            other._buckets = self._buckets.copy()
        if self._max_concurrency != other._max_concurrency:
            # _max_concurrency won't be None at this point
            other._max_concurrency = self._max_concurrency.copy()  # type: ignore

        try:
            other.on_error = self.on_error
        except AttributeError:
            pass
        return other

    def _update_copy(self, kwargs: Dict[str, Any]):
        if kwargs:
            kw = kwargs.copy()
            kw.update(self.__original_kwargs__)
            copy = self.__class__(self.callback, **kw)
            return self._ensure_assignment_on_copy(copy)
        else:
            return self.copy()


class MessageCommand(ContextMenuCommand):
    type = 3

    def __new__(cls, *args, **kwargs) -> MessageCommand:
        self = super().__new__(cls)

        self.__original_kwargs__ = kwargs.copy()
        return self

    async def _invoke(self, ctx: InteractionContext):
        _data = ctx.interaction.data["resolved"]["messages"]
        for i, v in _data.items():
            v["id"] = int(i)
            message = v
        channel = ctx.interaction._state.get_channel(int(message["channel_id"]))
        if channel is None:
            data = await ctx.interaction._state.http.start_private_message(
                int(message["author"]["id"])
            )
            channel = ctx.interaction._state.add_dm_channel(data)

        target = Message(state=ctx.interaction._state, channel=channel, data=message)
        await self.callback(ctx, target)
    
    def copy(self):
        """Creates a copy of this command.

<<<<<<< HEAD
        Returns
        --------
        :class:`MessageCommand`
            A new instance of this command.
        """
        ret = self.__class__(self.callback, **self.__original_kwargs__)
        return self._ensure_assignment_on_copy(ret)

    def _ensure_assignment_on_copy(self, other):
        other._before_invoke = self._before_invoke
        other._after_invoke = self._after_invoke
        if self.checks != other.checks:
            other.checks = self.checks.copy()
        if self._buckets.valid and not other._buckets.valid:
            other._buckets = self._buckets.copy()
        if self._max_concurrency != other._max_concurrency:
            # _max_concurrency won't be None at this point
            other._max_concurrency = self._max_concurrency.copy()  # type: ignore

        try:
            other.on_error = self.on_error
        except AttributeError:
            pass
        return other

    def _update_copy(self, kwargs: Dict[str, Any]):
        if kwargs:
            kw = kwargs.copy()
            kw.update(self.__original_kwargs__)
            copy = self.__class__(self.callback, **kw)
            return self._ensure_assignment_on_copy(copy)
        else:
            return self.copy()

def slash_command(self, **kwargs) -> SlashCommand:
    """Decorator for slash commands that invokes :func:`application_command`.
    .. versionadded:: 2.0
    Returns
    --------
    Callable[..., :class:`SlashCommand`]
        A decorator that converts the provided method into a :class:`.SlashCommand`.
    """
    return self.application_command(cls=SlashCommand, **kwargs)

def user_command(self, **kwargs) -> UserCommand:
    """Decorator for user commands that invokes :func:`application_command`.
    .. versionadded:: 2.0
    Returns
    --------
    Callable[..., :class:`UserCommand`]
        A decorator that converts the provided method into a :class:`.UserCommand`.
    """
    return application_command(cls=UserCommand, **kwargs)

def message_command(self, **kwargs) -> MessageCommand:
    """Decorator for message commands that invokes :func:`application_command`.
    .. versionadded:: 2.0
    Returns
    --------
    Callable[..., :class:`MessageCommand`]
        A decorator that converts the provided method into a :class:`.MessageCommand`.
    """
    return application_command(cls=MessageCommand, **kwargs)

def application_command(**kwargs):
    """Decorator for application commands.
    .. note::
        This decorator is overriden by :func:`commands.command`.
    .. versionadded:: 2.0
    Returns
    --------
    Callable[..., :class:`ApplicationCommand`]
        A decorator that converts the provided method into an :class:`.ApplicationCommand`.
    """

    def decorator(func) -> ApplicationCommand:
        kwargs.setdefault("parent", self)
        result = command(**kwargs)(func)
        return result

    return decorator

def command(self, **kwargs):
    """There is an alias for :meth:`application_command`.
    .. note::
        This decorator is overriden by :func:`commands.command`.
    .. versionadded:: 2.0
    Returns
    --------
    Callable[..., :class:`ApplicationCommand`]
        A decorator that converts the provided method into an :class:`.ApplicationCommand`.
    """
    return application_command(**kwargs)
        
=======
>>>>>>> 85bf3c5e
# Validation
def validate_chat_input_name(name: Any):
    if not isinstance(name, str):
        raise TypeError("Name of a command must be a string.")
    if " " in name:
        raise ValidationError("Name of a chat input command cannot have spaces.")
    if not name.islower():
        raise ValidationError("Name of a chat input command must be lowercase.")
    if len(name) > 32 or len(name) < 1:
        raise ValidationError(
            "Name of a chat input command must be less than 32 characters and non empty."
        )


def validate_chat_input_description(description: Any):
    if not isinstance(description, str):
        raise TypeError("Description of a command must be a string.")
    if len(description) > 100 or len(description) < 1:
        raise ValidationError(
            "Description of a chat input command must be less than 100 characters and non empty."
        )<|MERGE_RESOLUTION|>--- conflicted
+++ resolved
@@ -732,7 +732,6 @@
     def copy(self):
         """Creates a copy of this command.
 
-<<<<<<< HEAD
         Returns
         --------
         :class:`MessageCommand`
@@ -827,8 +826,6 @@
     """
     return application_command(**kwargs)
         
-=======
->>>>>>> 85bf3c5e
 # Validation
 def validate_chat_input_name(name: Any):
     if not isinstance(name, str):
