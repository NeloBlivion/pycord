"""
The MIT License (MIT)

Copyright (c) 2015-2021 Rapptz
Copyright (c) 2021-present Pycord Development

Permission is hereby granted, free of charge, to any person obtaining a
copy of this software and associated documentation files (the "Software"),
to deal in the Software without restriction, including without limitation
the rights to use, copy, modify, merge, publish, distribute, sublicense,
and/or sell copies of the Software, and to permit persons to whom the
Software is furnished to do so, subject to the following conditions:

The above copyright notice and this permission notice shall be included in
all copies or substantial portions of the Software.

THE SOFTWARE IS PROVIDED "AS IS", WITHOUT WARRANTY OF ANY KIND, EXPRESS
OR IMPLIED, INCLUDING BUT NOT LIMITED TO THE WARRANTIES OF MERCHANTABILITY,
FITNESS FOR A PARTICULAR PURPOSE AND NONINFRINGEMENT. IN NO EVENT SHALL THE
AUTHORS OR COPYRIGHT HOLDERS BE LIABLE FOR ANY CLAIM, DAMAGES OR OTHER
LIABILITY, WHETHER IN AN ACTION OF CONTRACT, TORT OR OTHERWISE, ARISING
FROM, OUT OF OR IN CONNECTION WITH THE SOFTWARE OR THE USE OR OTHER
DEALINGS IN THE SOFTWARE.
"""

from __future__ import annotations

from typing import Any, Callable, ClassVar, Iterator, TypeVar, overload

from .enums import UserFlags

__all__ = (
    "SystemChannelFlags",
    "MessageFlags",
    "AttachmentFlags",
    "PublicUserFlags",
    "Intents",
    "MemberCacheFlags",
    "ApplicationFlags",
    "ChannelFlags",
    "SKUFlags",
<<<<<<< HEAD
    "RoleFlags",
=======
    "MemberFlags",
>>>>>>> de117fec
)

FV = TypeVar("FV", bound="flag_value")
BF = TypeVar("BF", bound="BaseFlags")


class flag_value:
    def __init__(self, func: Callable[[Any], int]):
        self.flag = func(None)
        self.__doc__ = func.__doc__

    @overload
    def __get__(self: FV, instance: None, owner: type[BF]) -> FV: ...

    @overload
    def __get__(self, instance: BF, owner: type[BF]) -> bool: ...

    def __get__(self, instance: BF | None, owner: type[BF]) -> Any:
        if instance is None:
            return self
        return instance._has_flag(self.flag)

    def __set__(self, instance: BF, value: bool) -> None:
        instance._set_flag(self.flag, value)

    def __repr__(self):
        return f"<flag_value flag={self.flag!r}>"


class alias_flag_value(flag_value):
    pass


def fill_with_flags(*, inverted: bool = False):
    def decorator(cls: type[BF]):
        cls.VALID_FLAGS = {
            name: value.flag
            for name, value in cls.__dict__.items()
            if isinstance(value, flag_value)
        }

        if inverted:
            max_bits = max(cls.VALID_FLAGS.values()).bit_length()
            cls.DEFAULT_VALUE = -1 + (2**max_bits)
        else:
            cls.DEFAULT_VALUE = 0

        return cls

    return decorator


# n.b. flags must inherit from this and use the decorator above
class BaseFlags:
    VALID_FLAGS: ClassVar[dict[str, int]]
    DEFAULT_VALUE: ClassVar[int]

    value: int

    __slots__ = ("value",)

    def __init__(self, **kwargs: bool):
        self.value = self.DEFAULT_VALUE
        for key, value in kwargs.items():
            if key not in self.VALID_FLAGS:
                raise TypeError(f"{key!r} is not a valid flag name.")
            setattr(self, key, value)

    @classmethod
    def _from_value(cls, value):
        self = cls.__new__(cls)
        self.value = value
        return self

    def __eq__(self, other: Any) -> bool:
        return isinstance(other, self.__class__) and self.value == other.value

    def __hash__(self) -> int:
        return hash(self.value)

    def __repr__(self) -> str:
        return f"<{self.__class__.__name__} value={self.value}>"

    def __iter__(self) -> Iterator[tuple[str, bool]]:
        for name, value in self.__class__.__dict__.items():
            if isinstance(value, alias_flag_value):
                continue

            if isinstance(value, flag_value):
                yield name, self._has_flag(value.flag)

    def __and__(self, other):
        if isinstance(other, self.__class__):
            return self.__class__._from_value(self.value & other.value)
        elif isinstance(other, flag_value):
            return self.__class__._from_value(self.value & other.flag)
        else:
            raise TypeError(
                f"'&' not supported between instances of {type(self)} and {type(other)}"
            )

    def __or__(self, other):
        if isinstance(other, self.__class__):
            return self.__class__._from_value(self.value | other.value)
        elif isinstance(other, flag_value):
            return self.__class__._from_value(self.value | other.flag)
        else:
            raise TypeError(
                f"'|' not supported between instances of {type(self)} and {type(other)}"
            )

    def __add__(self, other):
        try:
            return self | other
        except TypeError:
            raise TypeError(
                f"'+' not supported between instances of {type(self)} and {type(other)}"
            )

    def __sub__(self, other):
        if isinstance(other, self.__class__):
            return self.__class__._from_value(self.value & ~other.value)
        elif isinstance(other, flag_value):
            return self.__class__._from_value(self.value & ~other.flag)
        else:
            raise TypeError(
                f"'-' not supported between instances of {type(self)} and {type(other)}"
            )

    def __invert__(self):
        return self.__class__._from_value(~self.value)

    __rand__: Callable[[BaseFlags | flag_value], bool] = __and__
    __ror__: Callable[[BaseFlags | flag_value], bool] = __or__
    __radd__: Callable[[BaseFlags | flag_value], bool] = __add__
    __rsub__: Callable[[BaseFlags | flag_value], bool] = __sub__

    def _has_flag(self, o: int) -> bool:
        return (self.value & o) == o

    def _set_flag(self, o: int, toggle: bool) -> None:
        if toggle:
            self.value |= o
        else:
            self.value &= ~o


@fill_with_flags(inverted=True)
class SystemChannelFlags(BaseFlags):
    r"""Wraps up a Discord system channel flag value.

    Similar to :class:`Permissions`\, the properties provided are two way.
    You can set and retrieve individual bits using the properties as if they
    were regular bools. This allows you to edit the system flags easily.

    To construct an object you can pass keyword arguments denoting the flags
    to enable or disable.

    .. container:: operations

        .. describe:: x == y

            Checks if two flags are equal.
        .. describe:: x != y

            Checks if two flags are not equal.
        .. describe:: x + y

            Adds two flags together. Equivalent to ``x | y``.
        .. describe:: x - y

            Subtracts two flags from each other.
        .. describe:: x | y

            Returns the union of two flags. Equivalent to ``x + y``.
        .. describe:: x & y

            Returns the intersection of two flags.
        .. describe:: ~x

            Returns the inverse of a flag.
        .. describe:: hash(x)

               Return the flag's hash.
        .. describe:: iter(x)

               Returns an iterator of ``(name, value)`` pairs. This allows it
               to be, for example, constructed as a dict or a list of pairs.

    Attributes
    -----------
    value: :class:`int`
        The raw value. This value is a bit array field of a 53-bit integer
        representing the currently available flags. You should query
        flags via the properties rather than using this raw value.
    """

    __slots__ = ()

    # For some reason the flags for system channels are "inverted"
    # ergo, if they're set then it means "suppress" (off in the GUI toggle)
    # Since this is counter-intuitive from an API perspective and annoying
    # these will be inverted automatically

    def _has_flag(self, o: int) -> bool:
        return (self.value & o) != o

    def _set_flag(self, o: int, toggle: bool) -> None:
        if toggle:
            self.value &= ~o
        else:
            self.value |= o

    @flag_value
    def join_notifications(self):
        """:class:`bool`: Returns ``True`` if the system channel is used for member join notifications."""
        return 1

    @flag_value
    def premium_subscriptions(self):
        """:class:`bool`: Returns ``True`` if the system channel is used for "Nitro boosting" notifications."""
        return 2

    @flag_value
    def guild_reminder_notifications(self):
        """:class:`bool`: Returns ``True`` if the system channel is used for server setup helpful tips notifications.

        .. versionadded:: 2.0
        """
        return 4

    @flag_value
    def join_notification_replies(self):
        """:class:`bool`: Returns ``True`` if the system channel is allowing member join sticker replies.

        .. versionadded:: 2.0
        """
        return 8


@fill_with_flags()
class MessageFlags(BaseFlags):
    r"""Wraps up a Discord Message flag value.

    See :class:`SystemChannelFlags`.

    .. container:: operations

        .. describe:: x == y

            Checks if two flags are equal.
        .. describe:: x != y

            Checks if two flags are not equal.
        .. describe:: x + y

            Adds two flags together. Equivalent to ``x | y``.
        .. describe:: x - y

            Subtracts two flags from each other.
        .. describe:: x | y

            Returns the union of two flags. Equivalent to ``x + y``.
        .. describe:: x & y

            Returns the intersection of two flags.
        .. describe:: ~x

            Returns the inverse of a flag.
        .. describe:: hash(x)

               Return the flag's hash.
        .. describe:: iter(x)

               Returns an iterator of ``(name, value)`` pairs. This allows it
               to be, for example, constructed as a dict or a list of pairs.

    .. versionadded:: 1.3

    Attributes
    -----------
    value: :class:`int`
        The raw value. This value is a bit array field of a 53-bit integer
        representing the currently available flags. You should query
        flags via the properties rather than using this raw value.
    """

    __slots__ = ()

    @flag_value
    def crossposted(self):
        """:class:`bool`: Returns ``True`` if the message is the original crossposted message."""
        return 1

    @flag_value
    def is_crossposted(self):
        """:class:`bool`: Returns ``True`` if the message was crossposted from another channel."""
        return 2

    @flag_value
    def suppress_embeds(self):
        """:class:`bool`: Returns ``True`` if the message's embeds have been suppressed."""
        return 4

    @flag_value
    def source_message_deleted(self):
        """:class:`bool`: Returns ``True`` if the source message for this crosspost has been deleted."""
        return 8

    @flag_value
    def urgent(self):
        """:class:`bool`: Returns ``True`` if the source message is an urgent message.

        An urgent message is one sent by Discord Trust and Safety.
        """
        return 16

    @flag_value
    def has_thread(self):
        """:class:`bool`: Returns ``True`` if the source message is associated with a thread.

        .. versionadded:: 2.0
        """
        return 32

    @flag_value
    def ephemeral(self):
        """:class:`bool`: Returns ``True`` if the source message is ephemeral.

        .. versionadded:: 2.0
        """
        return 64

    @flag_value
    def loading(self):
        """:class:`bool`: Returns ``True`` if the source message is deferred.

        The user sees a 'thinking' state.

        .. versionadded:: 2.0
        """
        return 128

    @flag_value
    def failed_to_mention_some_roles_in_thread(self):
        """:class:`bool`: Returns ``True`` if some roles are failed to mention in a thread.

        .. versionadded:: 2.0
        """
        return 256

    @flag_value
    def suppress_notifications(self):
        """:class:`bool`: Returns ``True`` if the source message does not trigger push and desktop notifications.

        Users will still receive mentions.

        .. versionadded:: 2.4
        """

        return 4096

    @flag_value
    def is_voice_message(self):
        """:class:`bool`: Returns ``True`` if this message is a voice message.

        .. versionadded:: 2.5
        """
        return 8192


@fill_with_flags()
class PublicUserFlags(BaseFlags):
    r"""Wraps up the Discord User Public flags.

    .. container:: operations

        .. describe:: x == y

            Checks if two PublicUserFlags are equal.
        .. describe:: x != y

            Checks if two PublicUserFlags are not equal.
        .. describe:: x + y

            Adds two flags together. Equivalent to ``x | y``.
        .. describe:: x - y

            Subtracts two flags from each other.
        .. describe:: x | y

            Returns the union of two flags. Equivalent to ``x + y``.
        .. describe:: x & y

            Returns the intersection of two flags.
        .. describe:: ~x

            Returns the inverse of a flag.
        .. describe:: hash(x)

            Return the flag's hash.
        .. describe:: iter(x)

            Returns an iterator of ``(name, value)`` pairs. This allows it
            to be, for example, constructed as a dict or a list of pairs.
            Note that aliases are not shown.

    .. versionadded:: 1.4

    Attributes
    -----------
    value: :class:`int`
        The raw value. This value is a bit array field of a 53-bit integer
        representing the currently available flags. You should query
        flags via the properties rather than using this raw value.
    """

    __slots__ = ()

    @flag_value
    def staff(self):
        """:class:`bool`: Returns ``True`` if the user is a Discord Employee."""
        return UserFlags.staff.value

    @flag_value
    def partner(self):
        """:class:`bool`: Returns ``True`` if the user is a Discord Partner."""
        return UserFlags.partner.value

    @flag_value
    def hypesquad(self):
        """:class:`bool`: Returns ``True`` if the user is a HypeSquad Events member."""
        return UserFlags.hypesquad.value

    @flag_value
    def bug_hunter(self):
        """:class:`bool`: Returns ``True`` if the user is a Bug Hunter"""
        return UserFlags.bug_hunter.value

    @flag_value
    def premium_promo_dismissed(self):
        """:class:`bool`: Returns ``True`` if the user is marked as dismissed Nitro promotion"""
        return UserFlags.premium_promo_dismissed.value

    @flag_value
    def hypesquad_bravery(self):
        """:class:`bool`: Returns ``True`` if the user is a HypeSquad Bravery member."""
        return UserFlags.hypesquad_bravery.value

    @flag_value
    def hypesquad_brilliance(self):
        """:class:`bool`: Returns ``True`` if the user is a HypeSquad Brilliance member."""
        return UserFlags.hypesquad_brilliance.value

    @flag_value
    def hypesquad_balance(self):
        """:class:`bool`: Returns ``True`` if the user is a HypeSquad Balance member."""
        return UserFlags.hypesquad_balance.value

    @flag_value
    def early_supporter(self):
        """:class:`bool`: Returns ``True`` if the user is an Early Supporter."""
        return UserFlags.early_supporter.value

    @flag_value
    def team_user(self):
        """:class:`bool`: Returns ``True`` if the user is a Team User."""
        return UserFlags.team_user.value

    @flag_value
    def system(self):
        """:class:`bool`: Returns ``True`` if the user is a system user (i.e. represents Discord officially)."""
        return UserFlags.system.value

    @flag_value
    def bug_hunter_level_2(self):
        """:class:`bool`: Returns ``True`` if the user is a Bug Hunter Level 2"""
        return UserFlags.bug_hunter_level_2.value

    @flag_value
    def verified_bot(self):
        """:class:`bool`: Returns ``True`` if the user is a Verified Bot."""
        return UserFlags.verified_bot.value

    @flag_value
    def verified_bot_developer(self):
        """:class:`bool`: Returns ``True`` if the user is an Early Verified Bot Developer."""
        return UserFlags.verified_bot_developer.value

    @alias_flag_value
    def early_verified_bot_developer(self):
        """:class:`bool`: An alias for :attr:`verified_bot_developer`.

        .. versionadded:: 1.5
        """
        return UserFlags.verified_bot_developer.value

    @flag_value
    def discord_certified_moderator(self):
        """:class:`bool`: Returns ``True`` if the user is a Discord Certified Moderator.

        .. versionadded:: 2.0
        """
        return UserFlags.discord_certified_moderator.value

    @flag_value
    def bot_http_interactions(self):
        """:class:`bool`: Returns ``True`` if the bot has set an interactions endpoint url.

        .. versionadded:: 2.0
        """
        return UserFlags.bot_http_interactions.value

    @flag_value
    def active_developer(self):
        """:class:`bool`: Returns ``True`` if the user is an Active Developer.

        .. versionadded:: 2.3
        """
        return UserFlags.active_developer.value

    def all(self) -> list[UserFlags]:
        """List[:class:`UserFlags`]: Returns all public flags the user has."""
        return [
            public_flag
            for public_flag in UserFlags
            if self._has_flag(public_flag.value)
        ]


@fill_with_flags()
class Intents(BaseFlags):
    r"""Wraps up a Discord gateway intent flag.

    Similar to :class:`Permissions`\, the properties provided are two way.
    You can set and retrieve individual bits using the properties as if they
    were regular bools.

    To construct an object you can pass keyword arguments denoting the flags
    to enable or disable.

    This is used to disable certain gateway features that are unnecessary to
    run your bot. To make use of this, it is passed to the ``intents`` keyword
    argument of :class:`Client`.

    .. versionadded:: 1.5

    .. container:: operations

        .. describe:: x == y

            Checks if two flags are equal.
        .. describe:: x != y

            Checks if two flags are not equal.
        .. describe:: x + y

            Adds two flags together. Equivalent to ``x | y``.
        .. describe:: x - y

            Subtracts two flags from each other.
        .. describe:: x | y

            Returns the union of two flags. Equivalent to ``x + y``.
        .. describe:: x & y

            Returns the intersection of two flags.
        .. describe:: ~x

            Returns the inverse of a flag.
        .. describe:: hash(x)

               Return the flag's hash.
        .. describe:: iter(x)

               Returns an iterator of ``(name, value)`` pairs. This allows it
               to be, for example, constructed as a dict or a list of pairs.

    Attributes
    -----------
    value: :class:`int`
        The raw value. You should query flags via the properties
        rather than using this raw value.
    """

    __slots__ = ()

    def __init__(self, **kwargs: bool):
        self.value = self.DEFAULT_VALUE
        for key, value in kwargs.items():
            if key not in self.VALID_FLAGS:
                raise TypeError(f"{key!r} is not a valid flag name.")
            setattr(self, key, value)

    @classmethod
    def all(cls: type[Intents]) -> Intents:
        """A factory method that creates a :class:`Intents` with everything enabled."""
        value = sum({1 << (flag.bit_length() - 1) for flag in cls.VALID_FLAGS.values()})

        self = cls.__new__(cls)
        self.value = value
        return self

    @classmethod
    def none(cls: type[Intents]) -> Intents:
        """A factory method that creates a :class:`Intents` with everything disabled."""
        self = cls.__new__(cls)
        self.value = self.DEFAULT_VALUE
        return self

    @classmethod
    def default(cls: type[Intents]) -> Intents:
        """A factory method that creates a :class:`Intents` with everything enabled
        except :attr:`presences`, :attr:`members`, and :attr:`message_content`.
        """
        self = cls.all()
        self.presences = False
        self.members = False
        self.message_content = False
        return self

    @flag_value
    def guilds(self):
        """:class:`bool`: Whether guild related events are enabled.

        This corresponds to the following events:

        - :func:`on_guild_join`
        - :func:`on_guild_remove`
        - :func:`on_guild_available`
        - :func:`on_guild_unavailable`
        - :func:`on_guild_channel_update`
        - :func:`on_guild_channel_create`
        - :func:`on_guild_channel_delete`
        - :func:`on_guild_channel_pins_update`

        This also corresponds to the following attributes and classes in terms of cache:

        - :attr:`Client.guilds`
        - :class:`Guild` and all its attributes.
        - :meth:`Client.get_channel`
        - :meth:`Client.get_all_channels`

        It is highly advisable to leave this intent enabled for your bot to function.
        """
        return 1 << 0

    @flag_value
    def members(self):
        """:class:`bool`: Whether guild member related events are enabled.

        This corresponds to the following events:

        - :func:`on_member_join`
        - :func:`on_member_remove`
        - :func:`on_raw_member_remove`
        - :func:`on_member_update`
        - :func:`on_user_update`

        This also corresponds to the following attributes and classes in terms of cache:

        - :meth:`Client.get_all_members`
        - :meth:`Client.get_user`
        - :meth:`Guild.chunk`
        - :meth:`Guild.fetch_members`
        - :meth:`Guild.get_member`
        - :attr:`Guild.members`
        - :attr:`Member.roles`
        - :attr:`Member.nick`
        - :attr:`Member.premium_since`
        - :attr:`User.name`
        - :attr:`User.avatar`
        - :attr:`User.discriminator`

        For more information go to the :ref:`member intent documentation <need_members_intent>`.

        .. note::

            This intent is privileged, meaning that bots in over 100 guilds that require this
            intent would need to request this intent on the Developer Portal.
        """
        return 1 << 1

    @alias_flag_value
    def bans(self):
        """:class:`bool`: Alias of :attr:`.moderation`.

        .. versionchanged:: 2.5
            Changed to an alias.
        """
        return 1 << 2

    @flag_value
    def moderation(self):
        """:class:`bool`: Whether guild moderation related events are enabled.

        This corresponds to the following events:

        - :func:`on_audit_log_entry`
        - :func:`on_member_ban`
        - :func:`on_member_unban`

        This does not correspond to any attributes or classes in the library in terms of cache.
        """
        return 1 << 2

    @flag_value
    def emojis(self):
        """:class:`bool`: Alias of :attr:`.emojis_and_stickers`.

        .. versionchanged:: 2.0
            Changed to an alias.
        """
        return 1 << 3

    @alias_flag_value
    def emojis_and_stickers(self):
        """:class:`bool`: Whether guild emoji and sticker related events are enabled.

        .. versionadded:: 2.0

        This corresponds to the following events:

        - :func:`on_guild_emojis_update`
        - :func:`on_guild_stickers_update`

        This also corresponds to the following attributes and classes in terms of cache:

        - :class:`Emoji`
        - :class:`GuildSticker`
        - :meth:`Client.get_emoji`
        - :meth:`Client.get_sticker`
        - :meth:`Client.emojis`
        - :meth:`Client.stickers`
        - :attr:`Guild.emojis`
        - :attr:`Guild.stickers`
        """
        return 1 << 3

    @flag_value
    def integrations(self):
        """:class:`bool`: Whether guild integration related events are enabled.

        This corresponds to the following events:

        - :func:`on_guild_integrations_update`
        - :func:`on_integration_create`
        - :func:`on_integration_update`
        - :func:`on_raw_integration_delete`

        This does not correspond to any attributes or classes in the library in terms of cache.
        """
        return 1 << 4

    @flag_value
    def webhooks(self):
        """:class:`bool`: Whether guild webhook related events are enabled.

        This corresponds to the following events:

        - :func:`on_webhooks_update`

        This does not correspond to any attributes or classes in the library in terms of cache.
        """
        return 1 << 5

    @flag_value
    def invites(self):
        """:class:`bool`: Whether guild invite related events are enabled.

        This corresponds to the following events:

        - :func:`on_invite_create`
        - :func:`on_invite_delete`

        This does not correspond to any attributes or classes in the library in terms of cache.
        """
        return 1 << 6

    @flag_value
    def voice_states(self):
        """:class:`bool`: Whether guild voice state related events are enabled.

        This corresponds to the following events:

        - :func:`on_voice_state_update`

        This also corresponds to the following attributes and classes in terms of cache:

        - :attr:`VoiceChannel.members`
        - :attr:`VoiceChannel.voice_states`
        - :attr:`StageChannel.members`
        - :attr:`StageChannel.speakers`
        - :attr:`StageChannel.listeners`
        - :attr:`StageChannel.moderators`
        - :attr:`StageChannel.voice_states`
        - :attr:`Member.voice`

        .. note::

            This intent is required to connect to voice.
        """
        return 1 << 7

    @flag_value
    def presences(self):
        """:class:`bool`: Whether guild presence related events are enabled.

        This corresponds to the following events:

        - :func:`on_presence_update`

        This also corresponds to the following attributes and classes in terms of cache:

        - :attr:`Member.activities`
        - :attr:`Member.status`
        - :attr:`Member.raw_status`

        For more information go to the :ref:`presence intent documentation <need_presence_intent>`.

        .. note::

            This intent is privileged, meaning that bots in over 100 guilds that require this
            intent would need to request this intent on the Developer Portal.
        """
        return 1 << 8

    @alias_flag_value
    def messages(self):
        """:class:`bool`: Whether guild and direct message related events are enabled.

        This is a shortcut to set or get both :attr:`guild_messages` and :attr:`dm_messages`.

        This corresponds to the following events:

        - :func:`on_message` (both guilds and DMs)
        - :func:`on_message_edit` (both guilds and DMs)
        - :func:`on_message_delete` (both guilds and DMs)
        - :func:`on_raw_message_delete` (both guilds and DMs)
        - :func:`on_raw_message_edit` (both guilds and DMs)

        This also corresponds to the following attributes and classes in terms of cache:

        - :class:`Message`
        - :attr:`Client.cached_messages`
        - :meth:`Client.get_message`
        - :attr:`Client.polls`
        - :meth:`Client.get_poll`

        Note that due to an implicit relationship this also corresponds to the following events:

        - :func:`on_reaction_add` (both guilds and DMs)
        - :func:`on_reaction_remove` (both guilds and DMs)
        - :func:`on_reaction_clear` (both guilds and DMs)

        .. note::

            :attr:`message_content` is required to receive the actual content of guild messages.
        """
        return (1 << 9) | (1 << 12)

    @flag_value
    def guild_messages(self):
        """:class:`bool`: Whether guild message related events are enabled.

        See also :attr:`dm_messages` for DMs or :attr:`messages` for both.

        This corresponds to the following events:

        - :func:`on_message` (only for guilds)
        - :func:`on_message_edit` (only for guilds)
        - :func:`on_message_delete` (only for guilds)
        - :func:`on_raw_message_delete` (only for guilds)
        - :func:`on_raw_message_edit` (only for guilds)

        This also corresponds to the following attributes and classes in terms of cache:

        - :class:`Message`
        - :attr:`Client.cached_messages` (only for guilds)
        - :meth:`Client.get_message` (only for guilds)
        - :attr:`Client.polls` (only for guilds)
        - :meth:`Client.get_poll` (only for guilds)

        Note that due to an implicit relationship this also corresponds to the following events:

        - :func:`on_reaction_add` (only for guilds)
        - :func:`on_reaction_remove` (only for guilds)
        - :func:`on_reaction_clear` (only for guilds)

        Without the :attr:`message_content` intent enabled,
        the following fields are either an empty string or empty array:

        - :attr:`Message.content`
        - :attr:`Message.embeds`
        - :attr:`Message.attachments`
        - :attr:`Message.components`
        - :attr:`Message.poll`

        For more information go to the :ref:`message content intent documentation <need_message_content_intent>`.
        """
        return 1 << 9

    @flag_value
    def dm_messages(self):
        """:class:`bool`: Whether direct message related events are enabled.

        See also :attr:`guild_messages` for guilds or :attr:`messages` for both.

        This corresponds to the following events:

        - :func:`on_message` (only for DMs)
        - :func:`on_message_edit` (only for DMs)
        - :func:`on_message_delete` (only for DMs)
        - :func:`on_raw_message_delete` (only for DMs)
        - :func:`on_raw_message_edit` (only for DMs)

        This also corresponds to the following attributes and classes in terms of cache:

        - :class:`Message`
        - :attr:`Client.cached_messages` (only for DMs)
        - :meth:`Client.get_message` (only for DMs)
        - :attr:`Client.polls` (only for DMs)
        - :meth:`Client.get_poll` (only for DMs)

        Note that due to an implicit relationship this also corresponds to the following events:

        - :func:`on_reaction_add` (only for DMs)
        - :func:`on_reaction_remove` (only for DMs)
        - :func:`on_reaction_clear` (only for DMs)
        """
        return 1 << 12

    @alias_flag_value
    def reactions(self):
        """:class:`bool`: Whether guild and direct message reaction related events are enabled.

        This is a shortcut to set or get both :attr:`guild_reactions` and :attr:`dm_reactions`.

        This corresponds to the following events:

        - :func:`on_reaction_add` (both guilds and DMs)
        - :func:`on_reaction_remove` (both guilds and DMs)
        - :func:`on_reaction_clear` (both guilds and DMs)
        - :func:`on_raw_reaction_add` (both guilds and DMs)
        - :func:`on_raw_reaction_remove` (both guilds and DMs)
        - :func:`on_raw_reaction_clear` (both guilds and DMs)

        This also corresponds to the following attributes and classes in terms of cache:

        - :attr:`Message.reactions` (both guild and DM messages)
        """
        return (1 << 10) | (1 << 13)

    @flag_value
    def guild_reactions(self):
        """:class:`bool`: Whether guild message reaction related events are enabled.

        See also :attr:`dm_reactions` for DMs or :attr:`reactions` for both.

        This corresponds to the following events:

        - :func:`on_reaction_add` (only for guilds)
        - :func:`on_reaction_remove` (only for guilds)
        - :func:`on_reaction_clear` (only for guilds)
        - :func:`on_raw_reaction_add` (only for guilds)
        - :func:`on_raw_reaction_remove` (only for guilds)
        - :func:`on_raw_reaction_clear` (only for guilds)

        This also corresponds to the following attributes and classes in terms of cache:

        - :attr:`Message.reactions` (only for guild messages)
        """
        return 1 << 10

    @flag_value
    def dm_reactions(self):
        """:class:`bool`: Whether direct message reaction related events are enabled.

        See also :attr:`guild_reactions` for guilds or :attr:`reactions` for both.

        This corresponds to the following events:

        - :func:`on_reaction_add` (only for DMs)
        - :func:`on_reaction_remove` (only for DMs)
        - :func:`on_reaction_clear` (only for DMs)
        - :func:`on_raw_reaction_add` (only for DMs)
        - :func:`on_raw_reaction_remove` (only for DMs)
        - :func:`on_raw_reaction_clear` (only for DMs)

        This also corresponds to the following attributes and classes in terms of cache:

        - :attr:`Message.reactions` (only for DM messages)
        """
        return 1 << 13

    @alias_flag_value
    def typing(self):
        """:class:`bool`: Whether guild and direct message typing related events are enabled.

        This is a shortcut to set or get both :attr:`guild_typing` and :attr:`dm_typing`.

        This corresponds to the following events:

        - :func:`on_typing` (both guilds and DMs)

        This does not correspond to any attributes or classes in the library in terms of cache.
        """
        return (1 << 11) | (1 << 14)

    @flag_value
    def guild_typing(self):
        """:class:`bool`: Whether guild and direct message typing related events are enabled.

        See also :attr:`dm_typing` for DMs or :attr:`typing` for both.

        This corresponds to the following events:

        - :func:`on_typing` (only for guilds)

        This does not correspond to any attributes or classes in the library in terms of cache.
        """
        return 1 << 11

    @flag_value
    def dm_typing(self):
        """:class:`bool`: Whether guild and direct message typing related events are enabled.

        See also :attr:`guild_typing` for guilds or :attr:`typing` for both.

        This corresponds to the following events:

        - :func:`on_typing` (only for DMs)

        This does not correspond to any attributes or classes in the library in terms of cache.
        """
        return 1 << 14

    @flag_value
    def message_content(self):
        """:class:`bool`: Whether the bot will receive message content in guild messages.

        This corresponds to the following attributes:

        - :attr:`Message.content`
        - :attr:`Message.embeds`
        - :attr:`Message.attachments`
        - :attr:`Message.components`
        - :attr:`Message.poll`

        These attributes will still be available for messages received from interactions,
        the bot's own messages, messages the bot was mentioned in, and DMs.

        .. versionadded:: 2.0

        .. note::

            As of September 2022 using this intent requires opting in explicitly via the Developer Portal to receive the actual content
            of the guild messages. This intent is privileged, meaning that bots in over 100 guilds that require this
            intent would need to request this intent on the Developer Portal.
            See https://support-dev.discord.com/hc/en-us/articles/4404772028055 for more information.
        """
        return 1 << 15

    @flag_value
    def scheduled_events(self):
        """:class:`bool`: Whether "scheduled event" related events are enabled.

        This corresponds to the following events:

        - :func:`on_scheduled_event_create`
        - :func:`on_scheduled_event_update`
        - :func:`on_scheduled_event_delete`
        - :func:`on_scheduled_event_user_add`
        - :func:`on_raw_scheduled_event_user_add`
        - :func:`on_scheduled_event_user_remove`
        - :func:`on_raw_scheduled_event_user_remove`

        This also corresponds to the following attributes and classes in terms of cache:

        - :class:`ScheduledEvent`
        - :meth:`Guild.get_scheduled_event`
        """
        return 1 << 16

    @flag_value
    def auto_moderation_configuration(self):
        """:class:`bool`: Whether guild auto moderation configuration events are enabled.

        This corresponds to the following events:

        - :func:`on_auto_moderation_rule_create`
        - :func:`on_auto_moderation_rule_update`
        - :func:`on_auto_moderation_rule_delete`
        """
        return 1 << 20

    @flag_value
    def auto_moderation_execution(self):
        """:class:`bool`: Whether guild auto moderation execution events are enabled.

        This corresponds to the following events:

        - :func:`on_auto_moderation_action_execution`
        """
        return 1 << 21

    @flag_value
    def guild_polls(self):
        """:class:`bool`: Whether poll-related events in guilds are enabled.

        See also :attr:`dm_polls` for DMs or :attr:`polls` for both.

        This corresponds to the following events:

        - :func:`on_poll_vote_add` (only for guilds)
        - :func:`on_poll_vote_remove` (only for guilds)
        - :func:`on_raw_poll_vote_add` (only for guilds)
        - :func:`on_raw_poll_vote_remove` (only for guilds)

        This also corresponds to the following attributes and classes in terms of cache:

        - :attr:`PollAnswer.count` (only for guild polls)
        - :attr:`PollResults.answer_counts` (only for guild polls)
        """
        return 1 << 24

    @flag_value
    def dm_polls(self):
        """:class:`bool`: Whether poll-related events in direct messages are enabled.

        See also :attr:`guild_polls` for guilds or :attr:`polls` for both.

        This corresponds to the following events:

        - :func:`on_poll_vote_add` (only for DMs)
        - :func:`on_poll_vote_remove` (only for DMs)
        - :func:`on_raw_poll_vote_add` (only for DMs)
        - :func:`on_raw_poll_vote_remove` (only for DMs)

        This also corresponds to the following attributes and classes in terms of cache:

        - :attr:`PollAnswer.count` (only for DM polls)
        - :attr:`PollResults.answer_counts` (only for DM polls)
        """
        return 1 << 25

    @alias_flag_value
    def polls(self):
        """:class:`bool`: Whether poll-related events in guilds and direct messages are enabled.

        This is a shortcut to set or get both :attr:`guild_polls` and :attr:`dm_polls`.

        This corresponds to the following events:

        - :func:`on_poll_vote_add` (both guilds and DMs)
        - :func:`on_poll_vote_remove` (both guilds and DMs)
        - :func:`on_raw_poll_vote_add` (both guilds and DMs)
        - :func:`on_raw_poll_vote_remove` (both guilds and DMs)

        This also corresponds to the following attributes and classes in terms of cache:

        - :attr:`PollAnswer.count` (both guild and DM polls)
        - :attr:`PollResults.answer_counts` (both guild and DM polls)
        """
        return (1 << 24) | (1 << 25)


@fill_with_flags()
class MemberCacheFlags(BaseFlags):
    """Controls the library's cache policy when it comes to members.

    This allows for finer grained control over what members are cached.
    Note that the bot's own member is always cached. This class is passed
    to the ``member_cache_flags`` parameter in :class:`Client`.

    Due to a quirk in how Discord works, in order to ensure proper cleanup
    of cache resources it is recommended to have :attr:`Intents.members`
    enabled. Otherwise, the library cannot know when a member leaves a guild and
    is thus unable to clean up after itself.

    To construct an object you can pass keyword arguments denoting the flags
    to enable or disable.

    The default value is all flags enabled.

    .. versionadded:: 1.5

    .. container:: operations

        .. describe:: x == y

            Checks if two flags are equal.
        .. describe:: x != y

            Checks if two flags are not equal.
        .. describe:: x + y

            Adds two flags together. Equivalent to ``x | y``.
        .. describe:: x - y

            Subtracts two flags from each other.
        .. describe:: x | y

            Returns the union of two flags. Equivalent to ``x + y``.
        .. describe:: x & y

            Returns the intersection of two flags.
        .. describe:: ~x

            Returns the inverse of a flag.
        .. describe:: hash(x)

               Return the flag's hash.
        .. describe:: iter(x)

               Returns an iterator of ``(name, value)`` pairs. This allows it
               to be, for example, constructed as a dict or a list of pairs.

    Attributes
    ----------
    value: :class:`int`
        The raw value. You should query flags via the properties
        rather than using this raw value.
    """

    __slots__ = ()

    def __init__(self, **kwargs: bool):
        bits = max(self.VALID_FLAGS.values()).bit_length()
        self.value = (1 << bits) - 1
        for key, value in kwargs.items():
            if key not in self.VALID_FLAGS:
                raise TypeError(f"{key!r} is not a valid flag name.")
            setattr(self, key, value)

    @classmethod
    def all(cls: type[MemberCacheFlags]) -> MemberCacheFlags:
        """A factory method that creates a :class:`MemberCacheFlags` with everything enabled."""
        bits = max(cls.VALID_FLAGS.values()).bit_length()
        value = (1 << bits) - 1
        self = cls.__new__(cls)
        self.value = value
        return self

    @classmethod
    def none(cls: type[MemberCacheFlags]) -> MemberCacheFlags:
        """A factory method that creates a :class:`MemberCacheFlags` with everything disabled."""
        self = cls.__new__(cls)
        self.value = self.DEFAULT_VALUE
        return self

    @property
    def _empty(self):
        return self.value == self.DEFAULT_VALUE

    @flag_value
    def voice(self):
        """:class:`bool`: Whether to cache members that are in voice.

        This requires :attr:`Intents.voice_states`.

        Members that leave voice are no longer cached.
        """
        return 1

    @flag_value
    def joined(self):
        """:class:`bool`: Whether to cache members that joined the guild
        or are chunked as part of the initial log in flow.

        This requires :attr:`Intents.members`.

        Members that leave the guild are no longer cached.
        """
        return 2

    @flag_value
    def interaction(self):
        """:class:`bool`: Whether to cache members obtained through interactions.

        This includes members received through
        :class:`discord.Interaction` and :class:`discord.Option`.
        """
        return 4

    @classmethod
    def from_intents(cls: type[MemberCacheFlags], intents: Intents) -> MemberCacheFlags:
        """A factory method that creates a :class:`MemberCacheFlags` based on
        the currently selected :class:`Intents`.

        Parameters
        ----------
        intents: :class:`Intents`
            The intents to select from.

        Returns
        -------
        :class:`MemberCacheFlags`
            The resulting member cache flags.
        """

        self = cls.none()
        self.interaction = True
        if intents.members:
            self.joined = True
        if intents.voice_states:
            self.voice = True

        return self

    def _verify_intents(self, intents: Intents):
        if self.voice and not intents.voice_states:
            raise ValueError("MemberCacheFlags.voice requires Intents.voice_states")

        if self.joined and not intents.members:
            raise ValueError("MemberCacheFlags.joined requires Intents.members")

    @property
    def _voice_only(self):
        return self.value == 1


@fill_with_flags()
class ApplicationFlags(BaseFlags):
    r"""Wraps up the Discord Application flags.

    .. container:: operations

        .. describe:: x == y

            Checks if two ApplicationFlags are equal.
        .. describe:: x != y

            Checks if two ApplicationFlags are not equal.
        .. describe:: x + y

            Adds two flags together. Equivalent to ``x | y``.
        .. describe:: x - y

            Subtracts two flags from each other.
        .. describe:: x | y

            Returns the union of two flags. Equivalent to ``x + y``.
        .. describe:: x & y

            Returns the intersection of two flags.
        .. describe:: ~x

            Returns the inverse of a flag.
        .. describe:: hash(x)

            Return the flag's hash.
        .. describe:: iter(x)

            Returns an iterator of ``(name, value)`` pairs. This allows it
            to be, for example, constructed as a dict or a list of pairs.
            Note that aliases are not shown.

    .. versionadded:: 2.0

    Attributes
    -----------
    value: :class:`int`
        The raw value. You should query flags via the properties
        rather than using this raw value.
    """

    @flag_value
    def managed_emoji(self):
        """:class:`bool`: Returns ``True`` if the application is a managed emoji."""
        return 1 << 2

    @flag_value
    def group_dm_create(self):
        """:class:`bool`: Returns ``True`` if the application can create group DMs."""
        return 1 << 5

    @flag_value
    def application_auto_moderation_rule_create_badge(self):
        """:class:`bool`: Returns ``True`` if the application uses the Auto Moderation API.

        .. versionadded:: 2.5
        """
        return 1 << 6

    @flag_value
    def rpc_has_connected(self):
        """:class:`bool`: Returns ``True`` if the application has connected to RPC."""
        return 1 << 11

    @flag_value
    def gateway_presence(self):
        """:class:`bool`: Returns ``True`` if the application is verified and is allowed to
        receive presence information over the gateway.
        """
        return 1 << 12

    @flag_value
    def gateway_presence_limited(self):
        """:class:`bool`: Returns ``True`` if the application is allowed to receive limited
        presence information over the gateway.
        """
        return 1 << 13

    @flag_value
    def gateway_guild_members(self):
        """:class:`bool`: Returns ``True`` if the application is verified and is allowed to
        receive guild members information over the gateway.
        """
        return 1 << 14

    @flag_value
    def gateway_guild_members_limited(self):
        """:class:`bool`: Returns ``True`` if the application is allowed to receive limited
        guild members information over the gateway.
        """
        return 1 << 15

    @flag_value
    def verification_pending_guild_limit(self):
        """:class:`bool`: Returns ``True`` if the application is currently pending verification
        and has hit the guild limit.
        """
        return 1 << 16

    @flag_value
    def embedded(self):
        """:class:`bool`: Returns ``True`` if the application is embedded within the Discord client."""
        return 1 << 17

    @flag_value
    def gateway_message_content(self):
        """:class:`bool`: Returns ``True`` if the application is allowed to read message contents in guilds."""
        return 1 << 18

    @flag_value
    def gateway_message_content_limited(self):
        """:class:`bool`: Returns ``True`` if the application is currently pending verification
        and has hit the guild limit.
        """
        return 1 << 19

    @flag_value
    def app_commands_badge(self):
        """:class:`bool`: Returns ``True`` if the application has registered at least one global application
        command, and by extension has the badge.

        .. versionadded:: 2.1
        """
        return 1 << 23

    @flag_value
    def active(self):
        """:class:`bool`: Returns ``True`` if the  app is considered active.
        Applications are considered active if they have had any command executions in the past 30 days.

        .. versionadded:: 2.3
        """
        return 1 << 24


@fill_with_flags()
class ChannelFlags(BaseFlags):
    r"""Wraps up the Discord Channel flags.

    .. container:: operations

        .. describe:: x == y

            Checks if two ChannelFlags are equal.
        .. describe:: x != y

            Checks if two ChannelFlags are not equal.
        .. describe:: x + y

            Adds two flags together. Equivalent to ``x | y``.
        .. describe:: x - y

            Subtracts two flags from each other.
        .. describe:: x | y

            Returns the union of two flags. Equivalent to ``x + y``.
        .. describe:: x & y

            Returns the intersection of two flags.
        .. describe:: ~x

            Returns the inverse of a flag.
        .. describe:: hash(x)

            Return the flag's hash.
        .. describe:: iter(x)

            Returns an iterator of ``(name, value)`` pairs. This allows it
            to be, for example, constructed as a dict or a list of pairs.
            Note that aliases are not shown.

    .. versionadded:: 2.0

    Attributes
    -----------
    value: :class:`int`
        The raw value. You should query flags via the properties
        rather than using this raw value.
    """

    @flag_value
    def pinned(self):
        """:class:`bool`: Returns ``True`` if the thread is pinned to the top of its parent forum channel."""
        return 1 << 1

    @flag_value
    def require_tag(self):
        """:class:`bool`: Returns ``True`` if a tag is required to be specified when creating a thread in a
        :class:`ForumChannel`.

        .. versionadded:: 2.2
        """
        return 1 << 4


@fill_with_flags()
class AttachmentFlags(BaseFlags):
    r"""Wraps up the Discord Attachment flags.

    .. container:: operations

        .. describe:: x == y

            Checks if two flags are equal.
        .. describe:: x != y

            Checks if two flags are not equal.
        .. describe:: x + y

            Adds two flags together. Equivalent to ``x | y``.
        .. describe:: x - y

            Subtracts two flags from each other.
        .. describe:: x | y

            Returns the union of two flags. Equivalent to ``x + y``.
        .. describe:: x & y

            Returns the intersection of two flags.
        .. describe:: ~x

            Returns the inverse of a flag.
        .. describe:: hash(x)

            Return the flag's hash.
        .. describe:: iter(x)

            Returns an iterator of ``(name, value)`` pairs. This allows it
            to be, for example, constructed as a dict or a list of pairs.
            Note that aliases are not shown.

    .. versionadded:: 2.5

    Attributes
    -----------
    value: :class:`int`
        The raw value. You should query flags via the properties
        rather than using this raw value.
    """

    __slots__ = ()

    @flag_value
    def is_clip(self):
        """:class:`bool`: Returns ``True`` if the attachment is a clip."""
        return 1 << 0

    @flag_value
    def is_thumbnail(self):
        """:class:`bool`: Returns ``True`` if the attachment is a thumbnail."""
        return 1 << 1

    @flag_value
    def is_remix(self):
        """:class:`bool`: Returns ``True`` if the attachment has been remixed."""
        return 1 << 2


@fill_with_flags()
class SKUFlags(BaseFlags):
    r"""Wraps up the Discord SKU flags.

    .. container:: operations

        .. describe:: x == y

            Checks if two SKUFlags are equal.
        .. describe:: x != y

            Checks if two SKUFlags are not equal.
        .. describe:: x + y

            Adds two flags together. Equivalent to ``x | y``.
        .. describe:: x - y

            Subtracts two flags from each other.
        .. describe:: x | y

            Returns the union of two flags. Equivalent to ``x + y``.
        .. describe:: x & y

            Returns the intersection of two flags.
        .. describe:: ~x

            Returns the inverse of a flag.
        .. describe:: hash(x)

            Return the flag's hash.
        .. describe:: iter(x)

            Returns an iterator of ``(name, value)`` pairs. This allows it
            to be, for example, constructed as a dict or a list of pairs.
            Note that aliases are not shown.

    .. versionadded:: 2.5

    Attributes
    -----------
    value: :class:`int`
        The raw value. You should query flags via the properties
        rather than using this raw value.
    """

    __slots__ = ()

    @flag_value
    def available(self):
        """:class:`bool`: Returns ``True`` if the SKU is available for purchase."""
        return 1 << 2

    @flag_value
    def guild_subscription(self):
        """:class:`bool`: Returns ``True`` if the SKU is a guild subscription."""
        return 1 << 7

    @flag_value
    def user_subscription(self):
        """:class:`bool`: Returns ``True`` if the SKU is a user subscription."""
        return 1 << 8


@fill_with_flags()
class MemberFlags(BaseFlags):
    r"""Wraps up the Discord Member flags.

    .. container:: operations

        .. describe:: x == y

            Checks if two MemberFlags are equal.
        .. describe:: x != y

            Checks if two MemberFlags are not equal.
        .. describe:: x + y

            Adds two flags together. Equivalent to ``x | y``.
        .. describe:: x - y

            Subtracts two flags from each other.
        .. describe:: x | y

            Returns the union of two flags. Equivalent to ``x + y``.
        .. describe:: x & y

            Returns the intersection of two flags.
        .. describe:: ~x

            Returns the inverse of a flag.
        .. describe:: hash(x)

            Return the flag's hash.
        .. describe:: iter(x)

            Returns an iterator of ``(name, value)`` pairs. This allows it
            to be, for example, constructed as a dict or a list of pairs.
            Note that aliases are not shown.

    .. versionadded:: 2.6

    Attributes
    -----------
    value: :class:`int`
        The raw value. You should query flags via the properties
        rather than using this raw value.
    """

    __slots__ = ()

    @flag_value
    def did_rejoin(self):
        """:class:`bool`: Returns ``True`` if the member left and rejoined the guild."""
        return 1 << 0

    @flag_value
    def completed_onboarding(self):
        """:class:`bool`: Returns ``True`` if the member has completed onboarding."""
        return 1 << 1

    @flag_value
    def bypasses_verification(self):
        """:class:`bool`: Returns ``True`` if the member is exempt from verification requirements.

        .. note::

            This can be edited through :func:`~discord.Member.edit`.
        """
        return 1 << 2

    @flag_value
    def started_onboarding(self):
        """:class:`bool`: Returns ``True`` if the member has started onboarding."""
<<<<<<< HEAD
        return 1 << 3


@fill_with_flags()
class RoleFlags(BaseFlags):
    r"""Wraps up the Discord Role flags.

    .. container:: operations

        .. describe:: x == y

            Checks if two RoleFlags are equal.
        .. describe:: x != y

            Checks if two RoleFlags are not equal.
        .. describe:: x + y

            Adds two flags together. Equivalent to ``x | y``.
        .. describe:: x - y

            Subtracts two flags from each other.
        .. describe:: x | y

            Returns the union of two flags. Equivalent to ``x + y``.
        .. describe:: x & y

            Returns the intersection of two flags.
        .. describe:: ~x

            Returns the inverse of a flag.
        .. describe:: hash(x)

            Return the flag's hash.
        .. describe:: iter(x)

            Returns an iterator of ``(name, value)`` pairs. This allows it
            to be, for example, constructed as a dict or a list of pairs.
            Note that aliases are not shown.

    .. versionadded:: 2.6

    Attributes
    -----------
    value: :class:`int`
        The raw value. This value is a bit array field of a 53-bit integer
        representing the currently available flags. You should query
        flags via the properties rather than using this raw value.
    """

    __slots__ = ()

    @flag_value
    def in_prompt(self):
        """:class:`bool`: Returns ``True`` if the role is selectable in one of the guild's :class:`discord.OnboardingPrompt`s."""
        return 1 << 0
=======
        return 1 << 3
>>>>>>> de117fec
<|MERGE_RESOLUTION|>--- conflicted
+++ resolved
@@ -39,11 +39,8 @@
     "ApplicationFlags",
     "ChannelFlags",
     "SKUFlags",
-<<<<<<< HEAD
     "RoleFlags",
-=======
     "MemberFlags",
->>>>>>> de117fec
 )
 
 FV = TypeVar("FV", bound="flag_value")
@@ -1761,7 +1758,6 @@
     @flag_value
     def started_onboarding(self):
         """:class:`bool`: Returns ``True`` if the member has started onboarding."""
-<<<<<<< HEAD
         return 1 << 3
 
 
@@ -1816,7 +1812,4 @@
     @flag_value
     def in_prompt(self):
         """:class:`bool`: Returns ``True`` if the role is selectable in one of the guild's :class:`discord.OnboardingPrompt`s."""
-        return 1 << 0
-=======
-        return 1 << 3
->>>>>>> de117fec
+        return 1 << 0