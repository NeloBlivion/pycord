--- conflicted
+++ resolved
@@ -3843,7 +3843,6 @@
         )
         return AutoModRule(state=self._state, data=data)
 
-<<<<<<< HEAD
     async def onboarding(self):
         """|coro|
 
@@ -3920,7 +3919,7 @@
         new = await self._state.http.edit_onboarding(self.id, fields, reason=reason)
 
         return Onboarding(data=new, guild=self)
-=======
+
     async def delete_auto_moderation_rule(
         self,
         id: int,
@@ -3945,5 +3944,4 @@
             You do not have the Manage Guild permission.
         """
 
-        await self._state.http.delete_auto_moderation_rule(self.id, id, reason=reason)
->>>>>>> 7f9dec2d
+        await self._state.http.delete_auto_moderation_rule(self.id, id, reason=reason)