--- conflicted
+++ resolved
@@ -45,13 +45,8 @@
 from .channel import PartialMessageable
 from .components import _component_factory
 from .embeds import Embed
-<<<<<<< HEAD
-from .emoji import Emoji
+from .emoji import AppEmoji, GuildEmoji
 from .enums import ChannelType, MessageReferenceType, MessageType, try_enum
-=======
-from .emoji import AppEmoji, GuildEmoji
-from .enums import ChannelType, MessageType, try_enum
->>>>>>> 968a5867
 from .errors import InvalidArgument
 from .file import File
 from .flags import AttachmentFlags, MessageFlags
