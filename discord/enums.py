"""
The MIT License (MIT)

Copyright (c) 2015-2021 Rapptz
Copyright (c) 2021-present Pycord Development

Permission is hereby granted, free of charge, to any person obtaining a
copy of this software and associated documentation files (the "Software"),
to deal in the Software without restriction, including without limitation
the rights to use, copy, modify, merge, publish, distribute, sublicense,
and/or sell copies of the Software, and to permit persons to whom the
Software is furnished to do so, subject to the following conditions:

The above copyright notice and this permission notice shall be included in
all copies or substantial portions of the Software.

THE SOFTWARE IS PROVIDED "AS IS", WITHOUT WARRANTY OF ANY KIND, EXPRESS
OR IMPLIED, INCLUDING BUT NOT LIMITED TO THE WARRANTIES OF MERCHANTABILITY,
FITNESS FOR A PARTICULAR PURPOSE AND NONINFRINGEMENT. IN NO EVENT SHALL THE
AUTHORS OR COPYRIGHT HOLDERS BE LIABLE FOR ANY CLAIM, DAMAGES OR OTHER
LIABILITY, WHETHER IN AN ACTION OF CONTRACT, TORT OR OTHERWISE, ARISING
FROM, OUT OF OR IN CONNECTION WITH THE SOFTWARE OR THE USE OR OTHER
DEALINGS IN THE SOFTWARE.
"""
from __future__ import annotations

import types
from collections import namedtuple
from typing import TYPE_CHECKING, Any, ClassVar, TypeVar, Union

__all__ = (
    "Enum",
    "ChannelType",
    "MessageType",
    "VoiceRegion",
    "SpeakingState",
    "VerificationLevel",
    "ContentFilter",
    "Status",
    "AuditLogAction",
    "AuditLogActionCategory",
    "UserFlags",
    "ActivityType",
    "NotificationLevel",
    "TeamMembershipState",
    "WebhookType",
    "ExpireBehaviour",
    "ExpireBehavior",
    "StickerType",
    "StickerFormatType",
    "InviteTarget",
    "VideoQualityMode",
    "ComponentType",
    "ButtonStyle",
    "StagePrivacyLevel",
    "InteractionType",
    "InteractionResponseType",
    "NSFWLevel",
    "EmbeddedActivity",
    "ScheduledEventStatus",
    "ScheduledEventPrivacyLevel",
    "ScheduledEventLocationType",
    "InputTextStyle",
    "SlashCommandOptionType",
    "AutoModTriggerType",
    "AutoModEventType",
    "AutoModActionType",
    "AutoModKeywordPresetType",
    "ApplicationRoleConnectionMetadataType",
<<<<<<< HEAD
    "PromptType",
    "OnboardingMode",
=======
    "ReactionType",
>>>>>>> 7f9dec2d
)


def _create_value_cls(name, comparable):
    cls = namedtuple(f"_EnumValue_{name}", "name value")
    cls.__repr__ = lambda self: f"<{name}.{self.name}: {self.value!r}>"
    cls.__str__ = lambda self: f"{name}.{self.name}"
    if comparable:
        cls.__le__ = (
            lambda self, other: isinstance(other, self.__class__)
            and self.value <= other.value
        )
        cls.__ge__ = (
            lambda self, other: isinstance(other, self.__class__)
            and self.value >= other.value
        )
        cls.__lt__ = (
            lambda self, other: isinstance(other, self.__class__)
            and self.value < other.value
        )
        cls.__gt__ = (
            lambda self, other: isinstance(other, self.__class__)
            and self.value > other.value
        )
    return cls


def _is_descriptor(obj):
    return (
        hasattr(obj, "__get__") or hasattr(obj, "__set__") or hasattr(obj, "__delete__")
    )


class EnumMeta(type):
    if TYPE_CHECKING:
        __name__: ClassVar[str]
        _enum_member_names_: ClassVar[list[str]]
        _enum_member_map_: ClassVar[dict[str, Any]]
        _enum_value_map_: ClassVar[dict[Any, Any]]

    def __new__(cls, name, bases, attrs, *, comparable: bool = False):
        value_mapping = {}
        member_mapping = {}
        member_names = []

        value_cls = _create_value_cls(name, comparable)
        for key, value in list(attrs.items()):
            is_descriptor = _is_descriptor(value)
            if key[0] == "_" and not is_descriptor:
                continue

            # Special case classmethod to just pass through
            if isinstance(value, classmethod):
                continue

            if is_descriptor:
                setattr(value_cls, key, value)
                del attrs[key]
                continue

            try:
                new_value = value_mapping[value]
            except KeyError:
                new_value = value_cls(name=key, value=value)
                value_mapping[value] = new_value
                member_names.append(key)

            member_mapping[key] = new_value
            attrs[key] = new_value

        attrs["_enum_value_map_"] = value_mapping
        attrs["_enum_member_map_"] = member_mapping
        attrs["_enum_member_names_"] = member_names
        attrs["_enum_value_cls_"] = value_cls
        actual_cls = super().__new__(cls, name, bases, attrs)
        value_cls._actual_enum_cls_ = actual_cls  # type: ignore
        return actual_cls

    def __iter__(cls):
        return (cls._enum_member_map_[name] for name in cls._enum_member_names_)

    def __reversed__(cls):
        return (
            cls._enum_member_map_[name] for name in reversed(cls._enum_member_names_)
        )

    def __len__(cls):
        return len(cls._enum_member_names_)

    def __repr__(cls):
        return f"<enum {cls.__name__}>"

    @property
    def __members__(cls):
        return types.MappingProxyType(cls._enum_member_map_)

    def __call__(cls, value):
        try:
            return cls._enum_value_map_[value]
        except (KeyError, TypeError):
            raise ValueError(f"{value!r} is not a valid {cls.__name__}")

    def __getitem__(cls, key):
        return cls._enum_member_map_[key]

    def __setattr__(cls, name, value):
        raise TypeError("Enums are immutable.")

    def __delattr__(cls, attr):
        raise TypeError("Enums are immutable")

    def __instancecheck__(self, instance):
        # isinstance(x, Y)
        # -> __instancecheck__(Y, x)
        try:
            return instance._actual_enum_cls_ is self
        except AttributeError:
            return False


if TYPE_CHECKING:
    from enum import Enum
else:

    class Enum(metaclass=EnumMeta):
        @classmethod
        def try_value(cls, value):
            try:
                return cls._enum_value_map_[value]
            except (KeyError, TypeError):
                return value


class ChannelType(Enum):
    """Channel type"""

    text = 0
    private = 1
    voice = 2
    group = 3
    category = 4
    news = 5
    news_thread = 10
    public_thread = 11
    private_thread = 12
    stage_voice = 13
    directory = 14
    forum = 15

    def __str__(self):
        return self.name


class MessageType(Enum):
    """Message type"""

    default = 0
    recipient_add = 1
    recipient_remove = 2
    call = 3
    channel_name_change = 4
    channel_icon_change = 5
    pins_add = 6
    new_member = 7
    premium_guild_subscription = 8
    premium_guild_tier_1 = 9
    premium_guild_tier_2 = 10
    premium_guild_tier_3 = 11
    channel_follow_add = 12
    guild_stream = 13
    guild_discovery_disqualified = 14
    guild_discovery_requalified = 15
    guild_discovery_grace_period_initial_warning = 16
    guild_discovery_grace_period_final_warning = 17
    thread_created = 18
    reply = 19
    application_command = 20
    thread_starter_message = 21
    guild_invite_reminder = 22
    context_menu_command = 23
    auto_moderation_action = 24
    role_subscription_purchase = 25
    interaction_premium_upsell = 26
    stage_start = 27
    stage_end = 28
    stage_speaker = 29
    stage_raise_hand = 30
    stage_topic = 31
    guild_application_premium_subscription = 32


class VoiceRegion(Enum):
    """Voice region"""

    us_west = "us-west"
    us_east = "us-east"
    us_south = "us-south"
    us_central = "us-central"
    eu_west = "eu-west"
    eu_central = "eu-central"
    singapore = "singapore"
    london = "london"
    sydney = "sydney"
    amsterdam = "amsterdam"
    frankfurt = "frankfurt"
    brazil = "brazil"
    hongkong = "hongkong"
    russia = "russia"
    japan = "japan"
    southafrica = "southafrica"
    south_korea = "south-korea"
    india = "india"
    europe = "europe"
    dubai = "dubai"
    vip_us_east = "vip-us-east"
    vip_us_west = "vip-us-west"
    vip_amsterdam = "vip-amsterdam"

    def __str__(self):
        return self.value


class SpeakingState(Enum):
    """Speaking state"""

    none = 0
    voice = 1
    soundshare = 2
    priority = 4

    def __str__(self):
        return self.name

    def __int__(self):
        return self.value


class VerificationLevel(Enum, comparable=True):
    """Verification level"""

    none = 0
    low = 1
    medium = 2
    high = 3
    highest = 4

    def __str__(self):
        return self.name


class SortOrder(Enum):
    """Forum Channel Sort Order"""

    latest_activity = 0
    creation_date = 1

    def __str__(self):
        return self.name


class ContentFilter(Enum, comparable=True):
    """Content Filter"""

    disabled = 0
    no_role = 1
    all_members = 2

    def __str__(self):
        return self.name


class Status(Enum):
    """Status"""

    online = "online"
    offline = "offline"
    idle = "idle"
    dnd = "dnd"
    do_not_disturb = "dnd"
    invisible = "invisible"
    streaming = "streaming"

    def __str__(self):
        return self.value


class NotificationLevel(Enum, comparable=True):
    """Notification level"""

    all_messages = 0
    only_mentions = 1


class AuditLogActionCategory(Enum):
    """Audit log action category"""

    create = 1
    delete = 2
    update = 3


class AuditLogAction(Enum):
    """Audit log action"""

    guild_update = 1
    channel_create = 10
    channel_update = 11
    channel_delete = 12
    overwrite_create = 13
    overwrite_update = 14
    overwrite_delete = 15
    kick = 20
    member_prune = 21
    ban = 22
    unban = 23
    member_update = 24
    member_role_update = 25
    member_move = 26
    member_disconnect = 27
    bot_add = 28
    role_create = 30
    role_update = 31
    role_delete = 32
    invite_create = 40
    invite_update = 41
    invite_delete = 42
    webhook_create = 50
    webhook_update = 51
    webhook_delete = 52
    emoji_create = 60
    emoji_update = 61
    emoji_delete = 62
    message_delete = 72
    message_bulk_delete = 73
    message_pin = 74
    message_unpin = 75
    integration_create = 80
    integration_update = 81
    integration_delete = 82
    stage_instance_create = 83
    stage_instance_update = 84
    stage_instance_delete = 85
    sticker_create = 90
    sticker_update = 91
    sticker_delete = 92
    scheduled_event_create = 100
    scheduled_event_update = 101
    scheduled_event_delete = 102
    thread_create = 110
    thread_update = 111
    thread_delete = 112
    application_command_permission_update = 121
    auto_moderation_rule_create = 140
    auto_moderation_rule_update = 141
    auto_moderation_rule_delete = 142
    auto_moderation_block_message = 143
    auto_moderation_flag_to_channel = 144
    auto_moderation_user_communication_disabled = 145
    creator_monetization_request_created = 150
    creator_monetization_terms_accepted = 151
    onboarding_question_create = 163
    onboarding_question_update = 164
    onboarding_update = 165
    server_guide_create = 190
    server_guide_update = 191

    @property
    def category(self) -> AuditLogActionCategory | None:
        lookup: dict[AuditLogAction, AuditLogActionCategory | None] = {
            AuditLogAction.guild_update: AuditLogActionCategory.update,
            AuditLogAction.channel_create: AuditLogActionCategory.create,
            AuditLogAction.channel_update: AuditLogActionCategory.update,
            AuditLogAction.channel_delete: AuditLogActionCategory.delete,
            AuditLogAction.overwrite_create: AuditLogActionCategory.create,
            AuditLogAction.overwrite_update: AuditLogActionCategory.update,
            AuditLogAction.overwrite_delete: AuditLogActionCategory.delete,
            AuditLogAction.kick: None,
            AuditLogAction.member_prune: None,
            AuditLogAction.ban: None,
            AuditLogAction.unban: None,
            AuditLogAction.member_update: AuditLogActionCategory.update,
            AuditLogAction.member_role_update: AuditLogActionCategory.update,
            AuditLogAction.member_move: None,
            AuditLogAction.member_disconnect: None,
            AuditLogAction.bot_add: None,
            AuditLogAction.role_create: AuditLogActionCategory.create,
            AuditLogAction.role_update: AuditLogActionCategory.update,
            AuditLogAction.role_delete: AuditLogActionCategory.delete,
            AuditLogAction.invite_create: AuditLogActionCategory.create,
            AuditLogAction.invite_update: AuditLogActionCategory.update,
            AuditLogAction.invite_delete: AuditLogActionCategory.delete,
            AuditLogAction.webhook_create: AuditLogActionCategory.create,
            AuditLogAction.webhook_update: AuditLogActionCategory.update,
            AuditLogAction.webhook_delete: AuditLogActionCategory.delete,
            AuditLogAction.emoji_create: AuditLogActionCategory.create,
            AuditLogAction.emoji_update: AuditLogActionCategory.update,
            AuditLogAction.emoji_delete: AuditLogActionCategory.delete,
            AuditLogAction.message_delete: AuditLogActionCategory.delete,
            AuditLogAction.message_bulk_delete: AuditLogActionCategory.delete,
            AuditLogAction.message_pin: None,
            AuditLogAction.message_unpin: None,
            AuditLogAction.integration_create: AuditLogActionCategory.create,
            AuditLogAction.integration_update: AuditLogActionCategory.update,
            AuditLogAction.integration_delete: AuditLogActionCategory.delete,
            AuditLogAction.stage_instance_create: AuditLogActionCategory.create,
            AuditLogAction.stage_instance_update: AuditLogActionCategory.update,
            AuditLogAction.stage_instance_delete: AuditLogActionCategory.delete,
            AuditLogAction.sticker_create: AuditLogActionCategory.create,
            AuditLogAction.sticker_update: AuditLogActionCategory.update,
            AuditLogAction.sticker_delete: AuditLogActionCategory.delete,
            AuditLogAction.scheduled_event_create: AuditLogActionCategory.create,
            AuditLogAction.scheduled_event_update: AuditLogActionCategory.update,
            AuditLogAction.scheduled_event_delete: AuditLogActionCategory.delete,
            AuditLogAction.thread_create: AuditLogActionCategory.create,
            AuditLogAction.thread_update: AuditLogActionCategory.update,
            AuditLogAction.thread_delete: AuditLogActionCategory.delete,
            AuditLogAction.application_command_permission_update: (
                AuditLogActionCategory.update
            ),
            AuditLogAction.auto_moderation_rule_create: AuditLogActionCategory.create,
            AuditLogAction.auto_moderation_rule_update: AuditLogActionCategory.update,
            AuditLogAction.auto_moderation_rule_delete: AuditLogActionCategory.delete,
            AuditLogAction.auto_moderation_block_message: None,
            AuditLogAction.auto_moderation_flag_to_channel: None,
            AuditLogAction.auto_moderation_user_communication_disabled: None,
            AuditLogAction.creator_monetization_request_created: None,
            AuditLogAction.creator_monetization_terms_accepted: None,
            AuditLogAction.onboarding_question_create: AuditLogActionCategory.create,
            AuditLogAction.onboarding_question_update: AuditLogActionCategory.update,
            AuditLogAction.onboarding_update: AuditLogActionCategory.update,
            AuditLogAction.server_guide_create: AuditLogActionCategory.create,
            AuditLogAction.server_guide_update: AuditLogActionCategory.update,
        }
        return lookup[self]

    @property
    def target_type(self) -> str | None:
        v = self.value
        if v == -1:
            return "all"
        elif v < 10:
            return "guild"
        elif v < 20:
            return "channel"
        elif v < 30:
            return "user"
        elif v < 40:
            return "role"
        elif v < 50:
            return "invite"
        elif v < 60:
            return "webhook"
        elif v < 70:
            return "emoji"
        elif v == 73:
            return "channel"
        elif v < 80:
            return "message"
        elif v < 83:
            return "integration"
        elif v < 90:
            return "stage_instance"
        elif v < 93:
            return "sticker"
        elif v < 103:
            return "scheduled_event"
        elif v < 113:
            return "thread"
        elif v < 122:
            return "application_command_permission"
        elif v < 146:
            return "auto_moderation_rule"
        elif v < 168:
            return "onboarding"


class UserFlags(Enum):
    """User flags"""

    staff = 1
    partner = 2
    hypesquad = 4
    bug_hunter = 8
    mfa_sms = 16
    premium_promo_dismissed = 32
    hypesquad_bravery = 64
    hypesquad_brilliance = 128
    hypesquad_balance = 256
    early_supporter = 512
    team_user = 1024
    partner_or_verification_application = 2048
    system = 4096
    has_unread_urgent_messages = 8192
    bug_hunter_level_2 = 16384
    underage_deleted = 32768
    verified_bot = 65536
    verified_bot_developer = 131072
    discord_certified_moderator = 262144
    bot_http_interactions = 524288
    spammer = 1048576
    active_developer = 4194304


class ActivityType(Enum):
    """Activity type"""

    unknown = -1
    playing = 0
    streaming = 1
    listening = 2
    watching = 3
    custom = 4
    competing = 5

    def __int__(self):
        return self.value


class TeamMembershipState(Enum):
    """Team membership state"""

    invited = 1
    accepted = 2


class WebhookType(Enum):
    """Webhook Type"""

    incoming = 1
    channel_follower = 2
    application = 3


class ExpireBehaviour(Enum):
    """Expire Behaviour"""

    remove_role = 0
    kick = 1


ExpireBehavior = ExpireBehaviour


class StickerType(Enum):
    """Sticker type"""

    standard = 1
    guild = 2


class StickerFormatType(Enum):
    """Sticker format Type"""

    png = 1
    apng = 2
    lottie = 3
    gif = 4

    @property
    def file_extension(self) -> str:
        lookup: dict[StickerFormatType, str] = {
            StickerFormatType.png: "png",
            StickerFormatType.apng: "png",
            StickerFormatType.lottie: "json",
            StickerFormatType.gif: "gif",
        }
        # TODO: Improve handling of unknown sticker format types if possible
        return lookup.get(self, "png")


class InviteTarget(Enum):
    """Invite target"""

    unknown = 0
    stream = 1
    embedded_application = 2


class InteractionType(Enum):
    """Interaction type"""

    ping = 1
    application_command = 2
    component = 3
    auto_complete = 4
    modal_submit = 5


class InteractionResponseType(Enum):
    """Interaction response type"""

    pong = 1
    # ack = 2 (deprecated)
    # channel_message = 3 (deprecated)
    channel_message = 4  # (with source)
    deferred_channel_message = 5  # (with source)
    deferred_message_update = 6  # for components
    message_update = 7  # for components
    auto_complete_result = 8  # for autocomplete interactions
    modal = 9  # for modal dialogs


class VideoQualityMode(Enum):
    """Video quality mode"""

    auto = 1
    full = 2

    def __int__(self):
        return self.value


class ComponentType(Enum):
    """Component type"""

    action_row = 1
    button = 2
    string_select = 3
    select = string_select  # (deprecated) alias for string_select
    input_text = 4
    user_select = 5
    role_select = 6
    mentionable_select = 7
    channel_select = 8

    def __int__(self):
        return self.value


class ButtonStyle(Enum):
    """Button style"""

    primary = 1
    secondary = 2
    success = 3
    danger = 4
    link = 5

    # Aliases
    blurple = 1
    grey = 2
    gray = 2
    green = 3
    red = 4
    url = 5

    def __int__(self):
        return self.value


class InputTextStyle(Enum):
    """Input text style"""

    short = 1
    singleline = 1
    paragraph = 2
    multiline = 2
    long = 2


class ApplicationType(Enum):
    """Application type"""

    game = 1
    music = 2
    ticketed_events = 3
    guild_role_subscriptions = 4


class StagePrivacyLevel(Enum):
    """Stage privacy level"""

    # public = 1 (deprecated)
    closed = 2
    guild_only = 2


class NSFWLevel(Enum, comparable=True):
    """NSFW level"""

    default = 0
    explicit = 1
    safe = 2
    age_restricted = 3


class SlashCommandOptionType(Enum):
    """Slash command option type"""

    sub_command = 1
    sub_command_group = 2
    string = 3
    integer = 4
    boolean = 5
    user = 6
    channel = 7
    role = 8
    mentionable = 9
    number = 10
    attachment = 11

    @classmethod
    def from_datatype(cls, datatype):
        if isinstance(datatype, tuple):  # typing.Union has been used
            datatypes = [cls.from_datatype(op) for op in datatype]
            if all(x == cls.channel for x in datatypes):
                return cls.channel
            elif set(datatypes) <= {cls.role, cls.user}:
                return cls.mentionable
            else:
                raise TypeError("Invalid usage of typing.Union")

        py_3_10_union_type = hasattr(types, "UnionType") and isinstance(
            datatype, types.UnionType
        )

        if py_3_10_union_type or getattr(datatype, "__origin__", None) is Union:
            # Python 3.10+ "|" operator or typing.Union has been used. The __args__ attribute is a tuple of the types.
            # Type checking fails for this case, so ignore it.
            return cls.from_datatype(datatype.__args__)  # type: ignore

        if datatype.__name__ in ["Member", "User"]:
            return cls.user
        if datatype.__name__ in [
            "GuildChannel",
            "TextChannel",
            "VoiceChannel",
            "StageChannel",
            "CategoryChannel",
            "ThreadOption",
            "Thread",
            "ForumChannel",
            "DMChannel",
        ]:
            return cls.channel
        if datatype.__name__ == "Role":
            return cls.role
        if datatype.__name__ == "Attachment":
            return cls.attachment
        if datatype.__name__ == "Mentionable":
            return cls.mentionable

        if issubclass(datatype, str):
            return cls.string
        if issubclass(datatype, bool):
            return cls.boolean
        if issubclass(datatype, int):
            return cls.integer
        if issubclass(datatype, float):
            return cls.number

        from .commands.context import ApplicationContext
        from .ext.bridge import BridgeContext

        if not issubclass(
            datatype, (ApplicationContext, BridgeContext)
        ):  # TODO: prevent ctx being passed here in cog commands
            raise TypeError(
                f"Invalid class {datatype} used as an input type for an Option"
            )  # TODO: Improve the error message


class EmbeddedActivity(Enum):
    """Embedded activity"""

    ask_away = 976052223358406656
    awkword = 879863881349087252
    awkword_dev = 879863923543785532
    bash_out = 1006584476094177371
    betrayal = 773336526917861400
    blazing_8s = 832025144389533716
    blazing_8s_dev = 832013108234289153
    blazing_8s_qa = 832025114077298718
    blazing_8s_staging = 832025061657280566
    bobble_league = 947957217959759964
    checkers_in_the_park = 832013003968348200
    checkers_in_the_park_dev = 832012682520428625
    checkers_in_the_park_qa = 832012894068801636
    checkers_in_the_park_staging = 832012938398400562
    chess_in_the_park = 832012774040141894
    chess_in_the_park_dev = 832012586023256104
    chess_in_the_park_qa = 832012815819604009
    chess_in_the_park_staging = 832012730599735326
    decoders_dev = 891001866073296967
    doodle_crew = 878067389634314250
    doodle_crew_dev = 878067427668275241
    fishington = 814288819477020702
    gartic_phone = 1007373802981822582
    jamspace = 1070087967294631976
    know_what_i_meme = 950505761862189096
    land = 903769130790969345
    letter_league = 879863686565621790
    letter_league_dev = 879863753519292467
    poker_night = 755827207812677713
    poker_night_dev = 763133495793942528
    poker_night_qa = 801133024841957428
    poker_night_staging = 763116274876022855
    putt_party = 945737671223947305
    putt_party_dev = 910224161476083792
    putt_party_qa = 945748195256979606
    putt_party_staging = 945732077960188005
    putts = 832012854282158180
    sketch_heads = 902271654783242291
    sketch_heads_dev = 902271746701414431
    sketchy_artist = 879864070101172255
    sketchy_artist_dev = 879864104980979792
    spell_cast = 852509694341283871
    spell_cast_staging = 893449443918086174
    watch_together = 880218394199220334
    watch_together_dev = 880218832743055411
    word_snacks = 879863976006127627
    word_snacks_dev = 879864010126786570
    youtube_together = 755600276941176913


class ScheduledEventStatus(Enum):
    """Scheduled event status"""

    scheduled = 1
    active = 2
    completed = 3
    canceled = 4
    cancelled = 4

    def __int__(self):
        return self.value


class ScheduledEventPrivacyLevel(Enum):
    """Scheduled event privacy level"""

    guild_only = 2

    def __int__(self):
        return self.value


class ScheduledEventLocationType(Enum):
    """Scheduled event location type"""

    stage_instance = 1
    voice = 2
    external = 3


class AutoModTriggerType(Enum):
    """Automod trigger type"""

    keyword = 1
    harmful_link = 2
    spam = 3
    keyword_preset = 4
    mention_spam = 5


class AutoModEventType(Enum):
    """Automod event type"""

    message_send = 1


class AutoModActionType(Enum):
    """Automod action type"""

    block_message = 1
    send_alert_message = 2
    timeout = 3


class AutoModKeywordPresetType(Enum):
    """Automod keyword preset type"""

    profanity = 1
    sexual_content = 2
    slurs = 3


class ApplicationRoleConnectionMetadataType(Enum):
    """Application role connection metadata type"""

    integer_less_than_or_equal = 1
    integer_greater_than_or_equal = 2
    integer_equal = 3
    integer_not_equal = 4
    datetime_less_than_or_equal = 5
    datetime_greater_than_or_equal = 6
    boolean_equal = 7
    boolean_not_equal = 8


<<<<<<< HEAD
class PromptType(Enum):
    """Guild Onboarding Prompt Type"""

    multiple_choice = 0
    dropdown = 1


class OnboardingMode(Enum):
    """Guild Onboarding Mode"""

    default = 0
    advanced = 1
=======
class ReactionType(Enum):
    """The reaction type"""

    normal = 0
    burst = 1
>>>>>>> 7f9dec2d


T = TypeVar("T")


def create_unknown_value(cls: type[T], val: Any) -> T:
    value_cls = cls._enum_value_cls_  # type: ignore
    name = f"unknown_{val}"
    return value_cls(name=name, value=val)


def try_enum(cls: type[T], val: Any) -> T:
    """A function that tries to turn the value into enum ``cls``.

    If it fails it returns a proxy invalid value instead.
    """

    try:
        return cls._enum_value_map_[val]  # type: ignore
    except (KeyError, TypeError, AttributeError):
        return create_unknown_value(cls, val)<|MERGE_RESOLUTION|>--- conflicted
+++ resolved
@@ -67,12 +67,9 @@
     "AutoModActionType",
     "AutoModKeywordPresetType",
     "ApplicationRoleConnectionMetadataType",
-<<<<<<< HEAD
     "PromptType",
     "OnboardingMode",
-=======
     "ReactionType",
->>>>>>> 7f9dec2d
 )
 
 
@@ -963,7 +960,6 @@
     boolean_not_equal = 8
 
 
-<<<<<<< HEAD
 class PromptType(Enum):
     """Guild Onboarding Prompt Type"""
 
@@ -976,13 +972,12 @@
 
     default = 0
     advanced = 1
-=======
+
 class ReactionType(Enum):
     """The reaction type"""
 
     normal = 0
     burst = 1
->>>>>>> 7f9dec2d
 
 
 T = TypeVar("T")
