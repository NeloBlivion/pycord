--- conflicted
+++ resolved
@@ -77,13 +77,10 @@
     "IntegrationType",
     "InteractionContextType",
     "PollLayoutType",
-<<<<<<< HEAD
+    "MessageReferenceType",
     "SubscriptionStatus",
     "SeparatorSpacingSize",
     "MediaItemLoadingState",
-=======
-    "MessageReferenceType",
->>>>>>> 9f383c7b
 )
 
 
