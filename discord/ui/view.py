"""
The MIT License (MIT)

Copyright (c) 2015-2021 Rapptz
Copyright (c) 2021-present Pycord Development

Permission is hereby granted, free of charge, to any person obtaining a
copy of this software and associated documentation files (the "Software"),
to deal in the Software without restriction, including without limitation
the rights to use, copy, modify, merge, publish, distribute, sublicense,
and/or sell copies of the Software, and to permit persons to whom the
Software is furnished to do so, subject to the following conditions:

The above copyright notice and this permission notice shall be included in
all copies or substantial portions of the Software.

THE SOFTWARE IS PROVIDED "AS IS", WITHOUT WARRANTY OF ANY KIND, EXPRESS
OR IMPLIED, INCLUDING BUT NOT LIMITED TO THE WARRANTIES OF MERCHANTABILITY,
FITNESS FOR A PARTICULAR PURPOSE AND NONINFRINGEMENT. IN NO EVENT SHALL THE
AUTHORS OR COPYRIGHT HOLDERS BE LIABLE FOR ANY CLAIM, DAMAGES OR OTHER
LIABILITY, WHETHER IN AN ACTION OF CONTRACT, TORT OR OTHERWISE, ARISING
FROM, OUT OF OR IN CONNECTION WITH THE SOFTWARE OR THE USE OR OTHER
DEALINGS IN THE SOFTWARE.
"""

from __future__ import annotations

import asyncio
import os
import sys
import time
from functools import partial
from itertools import groupby
from typing import TYPE_CHECKING, Any, Callable, ClassVar, Iterator, Sequence, TypeVar

from ..components import ActionRow as ActionRowComponent
from ..components import Button as ButtonComponent
from ..components import Component
from ..components import Container as ContainerComponent
from ..components import FileComponent
from ..components import MediaGallery as MediaGalleryComponent
from ..components import Section as SectionComponent
from ..components import SelectMenu as SelectComponent
from ..components import Separator as SeparatorComponent
from ..components import TextDisplay as TextDisplayComponent
from ..components import Thumbnail as ThumbnailComponent
from ..components import _component_factory
from ..utils import find, get
from .item import Item, ItemCallbackType

__all__ = ("View", "_component_to_item", "_walk_all_components")


if TYPE_CHECKING:
    from ..interactions import Interaction, InteractionMessage
    from ..message import Message
    from ..state import ConnectionState
    from ..types.components import Component as ComponentPayload

V = TypeVar("V", bound="View", covariant=True)


def _walk_all_components(components: list[Component]) -> Iterator[Component]:
    for item in components:
        if isinstance(item, ActionRowComponent):
            yield from item.children
        else:
            yield item


<<<<<<< HEAD
def _walk_all_components_v2(components: list[Component]) -> Iterator[Component]:
    for item in components:
        if isinstance(item, ActionRowComponent):
            yield from item.children
        elif isinstance(item, (SectionComponent, ContainerComponent)):
            yield from item.walk_components()
        else:
            yield item


def _component_to_item(component: Component) -> Item:
=======
def _component_to_item(component: Component) -> Item[V]:
>>>>>>> 8e97cb53
    if isinstance(component, ButtonComponent):
        from .button import Button

        return Button.from_component(component)
    if isinstance(component, SelectComponent):
        from .select import Select

        return Select.from_component(component)
    if isinstance(component, SectionComponent):
        from .section import Section

        return Section.from_component(component)
    if isinstance(component, TextDisplayComponent):
        from .text_display import TextDisplay

        return TextDisplay.from_component(component)
    if isinstance(component, ThumbnailComponent):
        from .thumbnail import Thumbnail

        return Thumbnail.from_component(component)
    if isinstance(component, MediaGalleryComponent):
        from .media_gallery import MediaGallery

        return MediaGallery.from_component(component)
    if isinstance(component, FileComponent):
        from .file import File

        return File.from_component(component)
    if isinstance(component, SeparatorComponent):
        from .separator import Separator

        return Separator.from_component(component)
    if isinstance(component, ContainerComponent):
        from .container import Container

        return Container.from_component(component)
    if isinstance(component, ActionRowComponent):
        # Handle ActionRow.children manually, or design ui.ActionRow?

        return component
    return Item.from_component(component)


class _ViewWeights:
    __slots__ = ("weights",)

    def __init__(self, children: list[Item[V]]):
        self.weights: list[int] = [0, 0, 0, 0, 0]

        key = lambda i: sys.maxsize if i.row is None else i.row
        children = sorted(children, key=key)
        for row, group in groupby(children, key=key):
            for item in group:
                self.add_item(item)

    def find_open_space(self, item: Item[V]) -> int:
        for index, weight in enumerate(self.weights):
            # check if open space AND (next row has no items OR this is the last row)
            if (weight + item.width <= 5) and (
                (index < len(self.weights) - 1 and self.weights[index + 1] == 0)
                or index == len(self.weights) - 1
            ):
                return index

        raise ValueError("could not find open space for item")

<<<<<<< HEAD
    def add_item(self, item: Item) -> None:
        if (
            item._underlying.is_v2() or not self.fits_legacy(item)
        ) and not self.requires_v2():
            self.weights.extend([0, 0, 0, 0, 0] * 7)
=======
    def add_item(self, item: Item[V]) -> None:
>>>>>>> 8e97cb53
        if item.row is not None:
            total = self.weights[item.row] + item.width
            if total > 5:
                raise ValueError(
                    f"item would not fit at row {item.row} ({total} > 5 width)"
                )
            self.weights[item.row] = total
            item._rendered_row = item.row
        else:
            index = self.find_open_space(item)
            self.weights[index] += item.width
            item._rendered_row = index

    def remove_item(self, item: Item[V]) -> None:
        if item._rendered_row is not None:
            self.weights[item._rendered_row] -= item.width
            item._rendered_row = None

    def clear(self) -> None:
        self.weights = [0, 0, 0, 0, 0]

    def requires_v2(self) -> bool:
        return sum(w > 0 for w in self.weights) > 5 or len(self.weights) > 5

    def fits_legacy(self, item) -> bool:
        if item.row is not None:
            return item.row <= 4
        return self.weights[-1] + item.width <= 5


class View:
    """Represents a UI view.

    This object must be inherited to create a UI within Discord.

    .. versionadded:: 2.0

    Parameters
    ----------
    *items: :class:`Item`
        The initial items attached to this view.
    timeout: Optional[:class:`float`]
        Timeout in seconds from last interaction with the UI before no longer accepting input. Defaults to 180.0.
        If ``None`` then there is no timeout.

    Attributes
    ----------
    timeout: Optional[:class:`float`]
        Timeout from last interaction with the UI before no longer accepting input.
        If ``None`` then there is no timeout.
    children: List[:class:`Item`]
        The list of children attached to this view.
    disable_on_timeout: :class:`bool`
        Whether to disable the view when the timeout is reached. Defaults to ``False``.
    message: Optional[:class:`.Message`]
        The message that this view is attached to.
        If ``None`` then the view has not been sent with a message.
    parent: Optional[:class:`.Interaction`]
        The parent interaction which this view was sent from.
        If ``None`` then the view was not sent using :meth:`InteractionResponse.send_message`.
    """

    __discord_ui_view__: ClassVar[bool] = True
    __view_children_items__: ClassVar[list[ItemCallbackType]] = []

    def __init_subclass__(cls) -> None:
        children: list[ItemCallbackType] = []
        for base in reversed(cls.__mro__):
            for member in base.__dict__.values():
                if hasattr(member, "__discord_ui_model_type__"):
                    children.append(member)

        if len(children) > 40:
            raise TypeError("View cannot have more than 40 children")

        cls.__view_children_items__ = children

    def __init__(
        self,
        *items: Item[V],
        timeout: float | None = 180.0,
        disable_on_timeout: bool = False,
    ):
        self.timeout = timeout
        self.disable_on_timeout = disable_on_timeout
        self.children: list[Item[V]] = []
        for func in self.__view_children_items__:
            item: Item[V] = func.__discord_ui_model_type__(
                **func.__discord_ui_model_kwargs__
            )
            item.callback = partial(func, self, item)
            item._view = self
            item.parent = self
            setattr(self, func.__name__, item)
            self.children.append(item)

        self.__weights = _ViewWeights(self.children)
        for item in items:
            self.add_item(item)

        loop = asyncio.get_running_loop()
        self.id: str = os.urandom(16).hex()
        self.__cancel_callback: Callable[[View], None] | None = None
        self.__timeout_expiry: float | None = None
        self.__timeout_task: asyncio.Task[None] | None = None
        self.__stopped: asyncio.Future[bool] = loop.create_future()
        self._message: Message | InteractionMessage | None = None
        self.parent: Interaction | None = None

    def __repr__(self) -> str:
        return f"<{self.__class__.__name__} timeout={self.timeout} children={len(self.children)}>"

    async def __timeout_task_impl(self) -> None:
        while True:
            # Guard just in case someone changes the value of the timeout at runtime
            if self.timeout is None:
                return

            if self.__timeout_expiry is None:
                return self._dispatch_timeout()

            # Check if we've elapsed our currently set timeout
            now = time.monotonic()
            if now >= self.__timeout_expiry:
                return self._dispatch_timeout()

            # Wait N seconds to see if timeout data has been refreshed
            await asyncio.sleep(self.__timeout_expiry - now)

    def to_components(self) -> list[dict[str, Any]]:
        def key(item: Item[V]) -> int:
            return item._rendered_row or 0

        children = sorted(self.children, key=key)
        components: list[dict[str, Any]] = []
        for _, group in groupby(children, key=key):
            items = list(group)
            children = [item.to_component_dict() for item in items]
            if not children:
                continue

            if any([i._underlying.is_v2() for i in items]):
                components += children
            else:
                components.append(
                    {
                        "type": 1,
                        "components": children,
                    }
                )

        return components

    @classmethod
    def from_message(
        cls, message: Message, /, *, timeout: float | None = 180.0
    ) -> View:
        """Converts a message's components into a :class:`View`.

        The :attr:`.Message.components` of a message are read-only
        and separate types from those in the ``discord.ui`` namespace.
        In order to modify and edit message components they must be
        converted into a :class:`View` first.

        Parameters
        ----------
        message: :class:`.Message`
            The message with components to convert into a view.
        timeout: Optional[:class:`float`]
            The timeout of the converted view.

        Returns
        -------
        :class:`View`
            The converted view. This always returns a :class:`View` and not
            one of its subclasses.
        """
        view = View(timeout=timeout)
        for component in _walk_all_components(message.components):
            view.add_item(_component_to_item(component))
        return view

    @classmethod
    def from_dict(
        cls,
        data: list[Component],
        /,
        *,
        timeout: float | None = 180.0,
    ) -> View:
        """Converts a list of component dicts into a :class:`View`.

        Parameters
        ----------
        data: List[:class:`.Component`]
            The list of components to convert into a view.
        timeout: Optional[:class:`float`]
            The timeout of the converted view.

        Returns
        -------
        :class:`View`
            The converted view. This always returns a :class:`View` and not
            one of its subclasses.
        """
        view = View(timeout=timeout)
        components = [_component_factory(d) for d in data]
        for component in _walk_all_components(components):
            view.add_item(_component_to_item(component))
        return view

    @property
    def _expires_at(self) -> float | None:
        if self.timeout:
            return time.monotonic() + self.timeout
        return None

    def add_item(self, item: Item[V]) -> None:
        """Adds an item to the view.

        Parameters
        ----------
        item: :class:`Item`
            The item to add to the view.

        Raises
        ------
        TypeError
            An :class:`Item` was not passed.
        ValueError
            Maximum number of children has been exceeded (40)
            or the row the item is trying to be added to is full.
        """

        if len(self.children) >= 40:
            raise ValueError("maximum number of children exceeded")

        if not isinstance(item, Item):
            raise TypeError(f"expected Item not {item.__class__!r}")

        self.__weights.add_item(item)

        item.parent = self
        item._view = self
        if hasattr(item, "items"):
            item.view = self
        self.children.append(item)
        return self

<<<<<<< HEAD
    def remove_item(self, item: Item | int | str) -> None:
        """Removes an item from the view. If an int or str is passed, it will remove by Item :attr:`id` or ``custom_id`` respectively.
=======
    def remove_item(self, item: Item[V]) -> None:
        """Removes an item from the view.
>>>>>>> 8e97cb53

        Parameters
        ----------
        item: Union[:class:`Item`, :class:`int`, :class:`str`]
            The item, item :attr:`id`, or item ``custom_id`` to remove from the view.
        """

        if isinstance(item, (str, int)):
            item = self.get_item(item)
        try:
            self.children.remove(item)
        except ValueError:
            pass
        else:
            self.__weights.remove_item(item)
        return self

    def clear_items(self) -> None:
        """Removes all items from the view."""
        self.children.clear()
        self.__weights.clear()
        return self

<<<<<<< HEAD
    def get_item(self, custom_id: str | int) -> Item | None:
        """Get an item from the view. Roughly equal to `utils.get(view.children, ...)`.
        If an ``int`` is provided it will retrieve by ``id``, otherwise it will check ``custom_id``.
        This method will also search nested items.
=======
    def get_item(self, custom_id: str) -> Item[V] | None:
        """Get an item from the view with the given custom ID. Alias for `utils.get(view.children, custom_id=custom_id)`.
>>>>>>> 8e97cb53

        Parameters
        ----------
        custom_id: :class:`str`
            The custom_id of the item to get

        Returns
        -------
        Optional[:class:`Item`]
            The item with the matching ``custom_id`` or ``id`` if it exists.
        """
        if not custom_id:
            return None
        attr = "id" if isinstance(custom_id, int) else "custom_id"
        child = find(lambda i: getattr(i, attr, None) == custom_id, self.children)
        if not child:
            for i in self.children:
                if hasattr(i, "get_item"):
                    if child := i.get_item(custom_id):
                        return child
        return child

    async def interaction_check(self, interaction: Interaction) -> bool:
        """|coro|

        A callback that is called when an interaction happens within the view
        that checks whether the view should process item callbacks for the interaction.

        This is useful to override if, for example, you want to ensure that the
        interaction author is a given user.

        The default implementation of this returns ``True``.

        If this returns ``False``, :meth:`on_check_failure` is called.

        .. note::

            If an exception occurs within the body then the check
            is considered a failure and :meth:`on_error` is called.

        Parameters
        ----------
        interaction: :class:`~discord.Interaction`
            The interaction that occurred.

        Returns
        -------
        :class:`bool`
            Whether the view children's callbacks should be called.
        """
        return True

    async def on_timeout(self) -> None:
        """|coro|

        A callback that is called when a view's timeout elapses without being explicitly stopped.
        """
        if self.disable_on_timeout:
            self.disable_all_items()

            if not self._message or self._message.flags.ephemeral:
                message = self.parent
            else:
                message = self.message

            if message:
                m = await message.edit(view=self)
                if m:
                    self._message = m

    async def on_check_failure(self, interaction: Interaction) -> None:
        """|coro|
        A callback that is called when a :meth:`View.interaction_check` returns ``False``.
        This can be used to send a response when a check failure occurs.

        Parameters
        ----------
        interaction: :class:`~discord.Interaction`
            The interaction that occurred.
        """

    async def on_error(
        self, error: Exception, item: Item[V], interaction: Interaction
    ) -> None:
        """|coro|

        A callback that is called when an item's callback or :meth:`interaction_check`
        fails with an error.

        The default implementation prints the traceback to stderr.

        Parameters
        ----------
        error: :class:`Exception`
            The exception that was raised.
        item: :class:`Item`
            The item that failed the dispatch.
        interaction: :class:`~discord.Interaction`
            The interaction that led to the failure.
        """
        interaction.client.dispatch("view_error", error, item, interaction)

    async def _scheduled_task(self, item: Item[V], interaction: Interaction):
        try:
            if self.timeout:
                self.__timeout_expiry = time.monotonic() + self.timeout

            allow = await self.interaction_check(interaction)
            if not allow:
                return await self.on_check_failure(interaction)

            await item.callback(interaction)
        except Exception as e:
            return await self.on_error(e, item, interaction)

    def _start_listening_from_store(self, store: ViewStore) -> None:
        self.__cancel_callback = partial(store.remove_view)
        if self.timeout:
            loop = asyncio.get_running_loop()
            if self.__timeout_task is not None:
                self.__timeout_task.cancel()

            self.__timeout_expiry = time.monotonic() + self.timeout
            self.__timeout_task = loop.create_task(self.__timeout_task_impl())

    def _dispatch_timeout(self):
        if self.__stopped.done():
            return

        self.__stopped.set_result(True)
        asyncio.create_task(
            self.on_timeout(), name=f"discord-ui-view-timeout-{self.id}"
        )

    def _dispatch_item(self, item: Item[V], interaction: Interaction):
        if self.__stopped.done():
            return

        if interaction.message:
            self.message = interaction.message

        asyncio.create_task(
            self._scheduled_task(item, interaction),
            name=f"discord-ui-view-dispatch-{self.id}",
        )

    def refresh(self, components: list[Component]):
<<<<<<< HEAD
        # Refreshes view data using discord's values
        # Assumes the components and items are identical
        if not components:
            return

        i = 0
        flattened = []
        for c in components:
            if isinstance(c, ActionRowComponent):
                flattened += c.children
            else:
                flattened.append(c)
        for c in flattened:
=======
        # This is pretty hacky at the moment
        old_state: dict[tuple[int, str], Item[V]] = {
            (item.type.value, item.custom_id): item for item in self.children if item.is_dispatchable()  # type: ignore
        }
        children: list[Item[V]] = [
            item for item in self.children if not item.is_dispatchable()
        ]
        for component in _walk_all_components(components):
>>>>>>> 8e97cb53
            try:
                item = self.children[i]
            except:
                break
            else:
                item.refresh_component(c)
                i += 1

    def stop(self) -> None:
        """Stops listening to interaction events from this view.

        This operation cannot be undone.
        """
        if not self.__stopped.done():
            self.__stopped.set_result(False)

        self.__timeout_expiry = None
        if self.__timeout_task is not None:
            self.__timeout_task.cancel()
            self.__timeout_task = None

        if self.__cancel_callback:
            self.__cancel_callback(self)
            self.__cancel_callback = None

    def is_finished(self) -> bool:
        """Whether the view has finished interacting."""
        return self.__stopped.done()

    def is_dispatchable(self) -> bool:
        return any(item.is_dispatchable() for item in self.children)

    def is_dispatching(self) -> bool:
        """Whether the view has been added for dispatching purposes."""
        return self.__cancel_callback is not None

    def is_persistent(self) -> bool:
        """Whether the view is set up as persistent.

        A persistent view has all their components with a set ``custom_id`` and
        a :attr:`timeout` set to ``None``.
        """
        return self.timeout is None and all(
            item.is_persistent() for item in self.children
        )

    def is_components_v2(self) -> bool:
        """Whether the view contains V2 components.

        A view containing V2 components cannot be sent alongside message content or embeds.
        """
        return (
            any([item._underlying.is_v2() for item in self.children])
            or self.__weights.requires_v2()
        )

    async def wait(self) -> bool:
        """Waits until the view has finished interacting.

        A view is considered finished when :meth:`stop`
        is called, or it times out.

        Returns
        -------
        :class:`bool`
            If ``True``, then the view timed out. If ``False`` then
            the view finished normally.
        """
        return await self.__stopped

    def disable_all_items(self, *, exclusions: list[Item[V]] | None = None) -> None:
        """
        Disables all buttons and select menus in the view.

        Parameters
        ----------
        exclusions: Optional[List[:class:`Item`]]
            A list of items in `self.children` to not disable from the view.
        """
        for child in self.children:
            if hasattr(child, "disabled") and (
                exclusions is None or child not in exclusions
            ):
                child.disabled = True
            if hasattr(child, "disable_all_items"):
                child.disable_all_items(exclusions=exclusions)
        return self

    def enable_all_items(self, *, exclusions: list[Item[V]] | None = None) -> None:
        """
        Enables all buttons and select menus in the view.

        Parameters
        ----------
        exclusions: Optional[List[:class:`Item`]]
            A list of items in `self.children` to not enable from the view.
        """
        for child in self.children:
            if hasattr(child, "disabled") and (
                exclusions is None or child not in exclusions
            ):
                child.disabled = False
            if hasattr(child, "enable_all_items"):
                child.enable_all_items(exclusions=exclusions)
        return self

    def walk_children(self) -> Iterator[Item]:
        for item in self.children:
            if hasattr(item, "walk_items"):
                yield from item.walk_items()
            else:
                yield item

    def copy_text(self) -> str:
        """Returns the text of all :class:`~discord.ui.TextDisplay` items in this View. Equivalent to the `Copy Text` option on Discord clients."""
        return "\n".join(t for i in self.children if (t := i.copy_text()))

    @property
    def message(self):
        return self._message

    @message.setter
    def message(self, value):
        self._message = value


class ViewStore:
    def __init__(self, state: ConnectionState):
        # (component_type, message_id, custom_id): (View, Item)
        self._views: dict[tuple[int, int | None, str], tuple[View, Item[V]]] = {}
        # message_id: View
        self._synced_message_views: dict[int, View] = {}
        self._state: ConnectionState = state

    @property
    def persistent_views(self) -> Sequence[View]:
        views = {
            view.id: view
            for (_, (view, _)) in self._views.items()
            if view.is_persistent()
        }
        return list(views.values())

    def __verify_integrity(self):
        to_remove: list[tuple[int, int | None, str]] = []
        for k, (view, _) in self._views.items():
            if view.is_finished():
                to_remove.append(k)

        for k in to_remove:
            del self._views[k]

    def add_view(self, view: View, message_id: int | None = None):
        self.__verify_integrity()

        view._start_listening_from_store(self)
        for item in view.walk_children():
            if item.is_storable():
                self._views[(item.type.value, message_id, item.custom_id)] = (view, item)  # type: ignore

        if message_id is not None:
            self._synced_message_views[message_id] = view

    def remove_view(self, view: View):
        for item in view.walk_children():
            if item.is_storable():
                self._views.pop((item.type.value, item.custom_id), None)  # type: ignore

        for key, value in self._synced_message_views.items():
            if value.id == view.id:
                del self._synced_message_views[key]
                break

    def dispatch(self, component_type: int, custom_id: str, interaction: Interaction):
        self.__verify_integrity()
        message_id: int | None = interaction.message and interaction.message.id
        key = (component_type, message_id, custom_id)
        # Fallback to None message_id searches in case a persistent view
        # was added without an associated message_id
        value = self._views.get(key) or self._views.get(
            (component_type, None, custom_id)
        )
        if value is None:
            return

        view, item = value
        interaction.view = view
        item.refresh_state(interaction)
        view._dispatch_item(item, interaction)

    def is_message_tracked(self, message_id: int):
        return message_id in self._synced_message_views

    def remove_message_tracking(self, message_id: int) -> View | None:
        return self._synced_message_views.pop(message_id, None)

    def update_from_message(self, message_id: int, components: list[ComponentPayload]):
        # pre-req: is_message_tracked == true
        view = self._synced_message_views[message_id]
        components = [_component_factory(d, state=self._state) for d in components]
        view.refresh(components)<|MERGE_RESOLUTION|>--- conflicted
+++ resolved
@@ -68,7 +68,7 @@
             yield item
 
 
-<<<<<<< HEAD
+
 def _walk_all_components_v2(components: list[Component]) -> Iterator[Component]:
     for item in components:
         if isinstance(item, ActionRowComponent):
@@ -77,12 +77,10 @@
             yield from item.walk_components()
         else:
             yield item
-
-
-def _component_to_item(component: Component) -> Item:
-=======
+            
+            
 def _component_to_item(component: Component) -> Item[V]:
->>>>>>> 8e97cb53
+
     if isinstance(component, ButtonComponent):
         from .button import Button
 
@@ -149,15 +147,12 @@
 
         raise ValueError("could not find open space for item")
 
-<<<<<<< HEAD
-    def add_item(self, item: Item) -> None:
+    def add_item(self, item: Item[V]) -> None:
         if (
             item._underlying.is_v2() or not self.fits_legacy(item)
         ) and not self.requires_v2():
             self.weights.extend([0, 0, 0, 0, 0] * 7)
-=======
-    def add_item(self, item: Item[V]) -> None:
->>>>>>> 8e97cb53
+
         if item.row is not None:
             total = self.weights[item.row] + item.width
             if total > 5:
@@ -407,13 +402,8 @@
         self.children.append(item)
         return self
 
-<<<<<<< HEAD
-    def remove_item(self, item: Item | int | str) -> None:
+    def remove_item(self, item: Item[V] | int | str) -> None:
         """Removes an item from the view. If an int or str is passed, it will remove by Item :attr:`id` or ``custom_id`` respectively.
-=======
-    def remove_item(self, item: Item[V]) -> None:
-        """Removes an item from the view.
->>>>>>> 8e97cb53
 
         Parameters
         ----------
@@ -437,15 +427,10 @@
         self.__weights.clear()
         return self
 
-<<<<<<< HEAD
-    def get_item(self, custom_id: str | int) -> Item | None:
+    def get_item(self, custom_id: str | int) -> Item[V] | None:
         """Get an item from the view. Roughly equal to `utils.get(view.children, ...)`.
         If an ``int`` is provided it will retrieve by ``id``, otherwise it will check ``custom_id``.
         This method will also search nested items.
-=======
-    def get_item(self, custom_id: str) -> Item[V] | None:
-        """Get an item from the view with the given custom ID. Alias for `utils.get(view.children, custom_id=custom_id)`.
->>>>>>> 8e97cb53
 
         Parameters
         ----------
@@ -593,7 +578,6 @@
         )
 
     def refresh(self, components: list[Component]):
-<<<<<<< HEAD
         # Refreshes view data using discord's values
         # Assumes the components and items are identical
         if not components:
@@ -607,16 +591,6 @@
             else:
                 flattened.append(c)
         for c in flattened:
-=======
-        # This is pretty hacky at the moment
-        old_state: dict[tuple[int, str], Item[V]] = {
-            (item.type.value, item.custom_id): item for item in self.children if item.is_dispatchable()  # type: ignore
-        }
-        children: list[Item[V]] = [
-            item for item in self.children if not item.is_dispatchable()
-        ]
-        for component in _walk_all_components(components):
->>>>>>> 8e97cb53
             try:
                 item = self.children[i]
             except:
